--- conflicted
+++ resolved
@@ -1,17 +1,7 @@
-<<<<<<< HEAD
-light_profile_centre_0                  $x_{\mathrm{l1}}$
-light_profile_centre_1                  $y_{\mathrm{l1}}$
-light_profile_axis_ratio                $q_{\mathrm{l1}}$
-light_profile_phi                       $\phi_{\mathrm{l1}}$
-light_profile_intensity                 $I_{\mathrm{l1}}$
-light_profile_effective_radius          $R_{\mathrm{l1}}$
-light_profile_sersic_index              $n_{\mathrm{l1}}$
-=======
 light_profile_centre_0                  $x_{\mathrm{l71}}$
 light_profile_centre_1                  $y_{\mathrm{l71}}$
 light_profile_axis_ratio                $q_{\mathrm{l71}}$
 light_profile_phi                       $\phi_{\mathrm{l71}}$
 light_profile_intensity                 $I_{\mathrm{l71}}$
 light_profile_effective_radius          $R_{\mathrm{l71}}$
-light_profile_sersic_index              $n_{\mathrm{l71}}$
->>>>>>> 149f4fa3
+light_profile_sersic_index              $n_{\mathrm{l71}}$