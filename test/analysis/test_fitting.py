import numpy as np
import pytest

from src.analysis import fitting, ray_tracing, galaxy
from src.imaging import grids
from src.imaging import mask as mask
from src.profiles import light_profiles
from src.pixelization import pixelization
from src.pixelization import frame_convolution


@pytest.fixture(name="no_galaxies", scope='function')
def make_no_galaxies():
    return [galaxy.Galaxy()]


@pytest.fixture(name="galaxy_light_sersic", scope='function')
def make_galaxy_light_sersic():
    sersic = light_profiles.EllipticalSersic(axis_ratio=0.5, phi=0.0, intensity=1.0, effective_radius=0.6,
                                             sersic_index=4.0)
    return galaxy.Galaxy(light_profile=sersic)


@pytest.fixture(name="image_1x1", scope='function')
def make_1x1_image():
    class Im(object):
        pass

    im = Im()

    im.ma = np.array([[True, True, True],
                      [True, False, True],
                      [True, True, True]])
    im.ma = mask.Mask(array=im.ma, pixel_scale=1.0)

    im.image = grids.GridData(grid_data=np.array([1.0]))
    im.noise = grids.GridData(grid_data=np.array([1.0]))
    im.exposure_time = grids.GridData(grid_data=np.array([1.0]))

    im.mapping = MockMapping(image_pixels=1, sub_grid_size=1, sub_to_image=np.array([0]))

    im.frame = frame_convolution.FrameMaker(mask=im.ma)
    im.convolver = im.frame.convolver_for_kernel_shape(kernel_shape=(3, 3),
                                                       blurring_region_mask=im.ma.blurring_mask_for_kernel_shape(
                                                           kernel_shape=(3, 3)))

    im.grid_datas = grids.DataCollection(image=im.image, noise=im.noise, exposure_time=im.exposure_time)
    im.grid_collection = im.ma.coordinates_collection_for_subgrid_size_and_blurring_shape(sub_grid_size=1,
                                                                                          blurring_shape=(3, 3))

    return im


@pytest.fixture(name="image_2x2", scope='function')
def make_2x2_image():
    class Im(object):
        pass

    im = Im()

    im.ma = np.array([[True, True, True, True],
                      [True, False, False, True],
                      [True, False, False, True],
                      [True, True, True, True]])

    im.ma = mask.Mask(array=im.ma, pixel_scale=1.0)

    im.image = grids.GridData(grid_data=np.array([1.0, 1.0, 1.0, 1.0]))
    im.noise = grids.GridData(grid_data=np.array([1.0, 1.0, 1.0, 1.0]))
    im.exposure_time = grids.GridData(grid_data=np.array([1.0, 1.0, 1.0, 1.0]))

    im.mapping = MockMapping(image_pixels=4, sub_grid_size=1, sub_to_image=np.array([0, 1, 2, 3]))

    im.frame = frame_convolution.FrameMaker(mask=im.ma)
    im.convolver = im.frame.convolver_for_kernel_shape(kernel_shape=(3, 3),
                                                       blurring_region_mask=im.ma.blurring_mask_for_kernel_shape(
                                                           kernel_shape=(3, 3)))

    im.grid_datas = grids.DataCollection(image=im.image, noise=im.noise, exposure_time=im.exposure_time)
    im.grid_collection = im.ma.coordinates_collection_for_subgrid_size_and_blurring_shape(sub_grid_size=1,
                                                                                          blurring_shape=(3, 3))

    return im


class MockMapping(object):

    def __init__(self, image_pixels, sub_grid_size, sub_to_image):
        self.image_pixels = image_pixels
        self.sub_pixels = sub_to_image.shape[0]
        self.sub_grid_size = sub_grid_size
        self.sub_grid_size_squared = sub_grid_size ** 2.0
        self.sub_to_image = sub_to_image

    def map_data_sub_to_image(self, data):
        data_image = np.zeros((self.image_pixels))

        for sub_pixel in range(self.sub_pixels):
            data_image[self.sub_to_image[sub_pixel]] += data[sub_pixel]

        return data_image / self.sub_grid_size_squared


# noinspection PyUnusedLocal
class MockLightProfile(light_profiles.LightProfile):

    def __init__(self, value):
        self.value = value

    def intensity_at_radius(self, radius):
        return self.value

    def intensity_at_coordinates(self, coordinates):
        return self.value


class MockHyperGalaxy(object):

    def __init__(self, contribution_factor=0.0, noise_factor=0.0, noise_power=1.0):
        self.contribution_factor = contribution_factor
        self.noise_factor = noise_factor
        self.noise_power = noise_power

    def compute_contributions(self, model_image, galaxy_image, minimum_value):
        contributions = galaxy_image / (model_image + self.contribution_factor)
        contributions = contributions / np.max(contributions)
        contributions[contributions < minimum_value] = 0.0
        return contributions

    def compute_scaled_noise(self, noise, contributions):
        return self.noise_factor * (noise * contributions) ** self.noise_power


class TestFitData:

    def test__1x1_image__tracing_fits_data_perfectly__no_psf_blurring__lh_is_noise_term(self, image_1x1, no_galaxies):
        # Setup the mask, grid weighted_data and PSF

        kernel_convolver = image_1x1.convolver.convolver_for_kernel(kernel=np.array([[0.0, 0.0, 0.0],
                                                                                     [0.0, 1.0, 0.0],
                                                                                     [0.0, 0.0, 0.0]]))

        # Setup as a ray trace instance, using a light profile for the lens

        mock_galaxy = galaxy.Galaxy(light_profile=MockLightProfile(value=1.0))
        ray_trace = ray_tracing.Tracer(lens_galaxies=[mock_galaxy], source_galaxies=no_galaxies,
                                       image_plane_grids=image_1x1.grid_collection)

        likelihood = fitting.fit_data_with_profiles(image_1x1.grid_datas, kernel_convolver, ray_trace,
                                                    image_1x1.mapping)

        assert likelihood == -0.5 * np.log(2 * np.pi * 1.0)

    def test___1x1_image__tracing_fits_data_perfectly__psf_blurs_model_to_5__lh_is_chi_sq_plus_noise(self, image_1x1,
                                                                                                     no_galaxies):
        kernel_convolver = image_1x1.convolver.convolver_for_kernel(kernel=np.array([[0.0, 1.0, 0.0],
                                                                                     [1.0, 1.0, 1.0],
                                                                                     [0.0, 1.0, 0.0]]))

        # Setup as a ray trace instance, using a light profile for the lens

        mock_galaxy = galaxy.Galaxy(light_profile=MockLightProfile(value=1.0))
        ray_trace = ray_tracing.Tracer(lens_galaxies=[mock_galaxy], source_galaxies=no_galaxies,
                                       image_plane_grids=image_1x1.grid_collection)

        likelihood = fitting.fit_data_with_profiles(image_1x1.grid_datas, kernel_convolver, ray_trace,
                                                    image_1x1.mapping)

        assert likelihood == -0.5 * (16.0 + np.log(2 * np.pi * 1.0))


class TestGenerateBlurredLightProfileImage:

    def test__1x1_image__no_psf_blurring_into_mask_from_region(self, image_1x1,
                                                               galaxy_light_sersic, no_galaxies):
        kernel_convolver = image_1x1.convolver.convolver_for_kernel(kernel=np.array([[0.0, 0.0, 0.0],
                                                                                     [0.0, 1.0, 0.0],
                                                                                     [0.0, 0.0, 0.0]]))

        ray_trace = ray_tracing.Tracer(lens_galaxies=[galaxy_light_sersic], source_galaxies=no_galaxies,
                                       image_plane_grids=image_1x1.grid_collection)

        non_blurred_value = ray_trace.generate_image_of_galaxy_light_profiles(image_1x1.mapping)
        blurred_value = fitting.generate_blurred_light_profile_image(tracer=ray_trace,
                                                                     kernel_convolver=kernel_convolver,
                                                                     mapping=image_1x1.mapping)

        assert non_blurred_value == blurred_value

    def test__1x1_image__psf_all_1s_so_blurs_into_image(self, image_1x1, galaxy_light_sersic, no_galaxies):
        kernel_convolver = image_1x1.convolver.convolver_for_kernel(kernel=np.array([[1.0, 1.0, 1.0],
                                                                                     [1.0, 1.0, 1.0],
                                                                                     [1.0, 1.0, 1.0]]))

        ray_trace = ray_tracing.Tracer(lens_galaxies=[galaxy_light_sersic], source_galaxies=no_galaxies,
                                       image_plane_grids=image_1x1.grid_collection)

        blurred_value = fitting.generate_blurred_light_profile_image(tracer=ray_trace,
                                                                     kernel_convolver=kernel_convolver,
                                                                     mapping=image_1x1.mapping)

        # Manually compute result of convolution, which for our PSF of all 1's is just the central value +
        # the (central value x each blurring region value).

        central_value = ray_trace.generate_image_of_galaxy_light_profiles(image_1x1.mapping)
        blurring_values = ray_trace.generate_blurring_image_of_galaxy_light_profiles()
        blurred_value_manual = sum(blurring_values[:]) + central_value

        assert blurred_value[0] == pytest.approx(blurred_value_manual[0], 1e-6)

    def test__2x2_image__psf_is_non_symmetric_producing_l_shape(self, image_2x2, galaxy_light_sersic, no_galaxies):
        kernel_convolver = image_2x2.convolver.convolver_for_kernel(kernel=np.array([[0.0, 3.0, 0.0],
                                                                                     [0.0, 2.0, 1.0],
                                                                                     [0.0, 0.0, 0.0]]))

        ray_trace = ray_tracing.Tracer(lens_galaxies=[galaxy_light_sersic], source_galaxies=no_galaxies,
                                       image_plane_grids=image_2x2.grid_collection)

        blurred_value = fitting.generate_blurred_light_profile_image(tracer=ray_trace,
                                                                     kernel_convolver=kernel_convolver,
                                                                     mapping=image_2x2.mapping)

        # Manually compute result of convolution, which is each central value *2.0 plus its 2 appropriate neighbors

        central_values = ray_trace.generate_image_of_galaxy_light_profiles(image_2x2.mapping)
        blurring_values = ray_trace.generate_blurring_image_of_galaxy_light_profiles()

        blurred_value_manual_0 = 2.0 * central_values[0] + 3.0 * central_values[2] + blurring_values[4]
        blurred_value_manual_1 = 2.0 * central_values[1] + 3.0 * central_values[3] + central_values[0]
        blurred_value_manual_2 = 2.0 * central_values[2] + 3.0 * blurring_values[9] + blurring_values[6]
        blurred_value_manual_3 = 2.0 * central_values[3] + 3.0 * blurring_values[10] + central_values[2]

        assert blurred_value_manual_0 == pytest.approx(blurred_value[0], 1e-6)
        assert blurred_value_manual_1 == pytest.approx(blurred_value[1], 1e-6)
        assert blurred_value_manual_2 == pytest.approx(blurred_value[2], 1e-6)
        assert blurred_value_manual_3 == pytest.approx(blurred_value[3], 1e-6)


class TestFitDataWithProfilesHyperGalaxy:

    def test__chi_sq_is_0__hyper_galaxy_adds_to_noise_term(self, image_1x1, no_galaxies):
        kernel_convolver = image_1x1.convolver.convolver_for_kernel(kernel=np.array([[0.0, 0.0, 0.0],
                                                                                     [0.0, 1.0, 0.0],
                                                                                     [0.0, 0.0, 0.0]]))

        # Setup as a ray trace instance, using a light profile for the lens

        mock_galaxy = galaxy.Galaxy(light_profile=MockLightProfile(value=1.0))

        ray_trace = ray_tracing.Tracer(lens_galaxies=[mock_galaxy], source_galaxies=no_galaxies,
                                       image_plane_grids=image_1x1.grid_collection)

        model_image = np.array([1.0])
        galaxy_images = [np.array([1.0]), np.array([1.0])]
        minimum_values = [0.0, 0.0]

        hyper_galaxies = [MockHyperGalaxy(contribution_factor=0.0, noise_factor=1.0, noise_power=1.0),
                          MockHyperGalaxy(contribution_factor=0.0, noise_factor=2.0, noise_power=1.0)]

        likelihood = fitting.fit_data_with_profiles_hyper_galaxies(image_1x1.grid_datas, kernel_convolver, ray_trace,
                                                                   image_1x1.mapping, model_image, galaxy_images,
                                                                   minimum_values,
                                                                   hyper_galaxies)

        assert likelihood == -0.5 * np.log(2 * np.pi * 4.0 ** 2.0)  # should be 1


class TestComputeBlurredImages:

    def test__psf_just_central_1_so_no_blurring__no_blurring_region__image_in_is_image_out(self):
        image_2d = np.array([[0.0, 0.0, 0.0, 0.0],
                             [0.0, 1.0, 1.0, 0.0],
                             [0.0, 1.0, 1.0, 0.0],
                             [0.0, 0.0, 0.0, 0.0]])

        ma = np.array([[True, True, True, True],
                       [True, False, False, True],
                       [True, False, False, True],
                       [True, True, True, True]])

        ma = mask.Mask(array=ma, pixel_scale=1.0)

        frame = frame_convolution.FrameMaker(mask=ma)
        convolver = frame.convolver_for_kernel_shape(kernel_shape=(3, 3),
                                                     blurring_region_mask=ma.blurring_mask_for_kernel_shape(
                                                         kernel_shape=(3, 3)))
        kernel_convolver = convolver.convolver_for_kernel(kernel=np.array([[0., 0., 0.],
                                                                           [0., 1., 0.],
                                                                           [0., 0., 0.]]))

        image = ma.grid_data_from_grid(image_2d)

        blurring_image = np.array([0.0, 0.0, 0.0, 0.0, 0.0, 0.0, 0.0, 0.0, 0.0, 0.0])

        blurred_image = fitting.blur_image_including_blurring_region(image, blurring_image, kernel_convolver)

        assert (blurred_image == np.array([1.0, 1.0, 1.0, 1.0])).all()

    def test__psf_all_1s_so_blurring_gives_4s__no_blurring_region__image_in_is_image_out(self):
        image_2d = np.array([[0.0, 0.0, 0.0, 0.0],
                             [0.0, 1.0, 1.0, 0.0],
                             [0.0, 1.0, 1.0, 0.0],
                             [0.0, 0.0, 0.0, 0.0]])

        ma = np.array([[True, True, True, True],
                       [True, False, False, True],
                       [True, False, False, True],
                       [True, True, True, True]])
        ma = mask.Mask(array=ma, pixel_scale=1.0)

        frame = frame_convolution.FrameMaker(mask=ma)
        convolver = frame.convolver_for_kernel_shape(kernel_shape=(3, 3),
                                                     blurring_region_mask=ma.blurring_mask_for_kernel_shape(
                                                         kernel_shape=(3, 3)))
        kernel_convolver = convolver.convolver_for_kernel(kernel=np.array([[1.0, 1.0, 1.0],
                                                                           [1.0, 1.0, 1.0],
                                                                           [1.0, 1.0, 1.0]]))

        image = ma.grid_data_from_grid(image_2d)
        blurring_image = np.array([0.0, 0.0, 0.0, 0.0, 0.0, 0.0, 0.0, 0.0, 0.0, 0.0])

        blurred_image = fitting.blur_image_including_blurring_region(image, blurring_image, kernel_convolver)

        assert (blurred_image == np.array([4.0, 4.0, 4.0, 4.0])).all()

    def test__psf_just_central_1__include_blurring_region_blurring_region_not_blurred_in_so_return_image(self):
        image_2d = np.array([[0.0, 0.0, 0.0, 0.0],
                             [0.0, 1.0, 1.0, 0.0],
                             [0.0, 1.0, 1.0, 0.0],
                             [0.0, 0.0, 0.0, 0.0]])

        ma = np.array([[True, True, True, True],
                       [True, False, False, True],
                       [True, False, False, True],
                       [True, True, True, True]])
        ma = mask.Mask(array=ma, pixel_scale=1.0)

        frame = frame_convolution.FrameMaker(mask=ma)
        convolver = frame.convolver_for_kernel_shape(kernel_shape=(3, 3),
                                                     blurring_region_mask=ma.blurring_mask_for_kernel_shape(
                                                         kernel_shape=(3, 3)))
        kernel_convolver = convolver.convolver_for_kernel(kernel=np.array([[0.0, 0.0, 0.0],
                                                                           [0.0, 1.0, 0.0],
                                                                           [0.0, 0.0, 0.0]]))

        image = ma.grid_data_from_grid(image_2d)
        blurring_image = np.array([1.0, 1.0, 1.0, 1.0, 1.0, 1.0, 1.0, 1.0, 1.0, 1.0, 1.0, 1.0])

        blurred_image = fitting.blur_image_including_blurring_region(image, blurring_image, kernel_convolver)

        assert (blurred_image == np.array([1.0, 1.0, 1.0, 1.0])).all()

    def test__psf_all_1s__include_blurring_region_image_turns_to_9s(self):
        image_2d = np.array([[0.0, 0.0, 0.0, 0.0],
                             [0.0, 1.0, 1.0, 0.0],
                             [0.0, 1.0, 1.0, 0.0],
                             [0.0, 0.0, 0.0, 0.0]])
        ma = np.array([[True, True, True, True],
                       [True, False, False, True],
                       [True, False, False, True],
                       [True, True, True, True]])
        ma = mask.Mask(array=ma, pixel_scale=1.0)

        frame = frame_convolution.FrameMaker(mask=ma)
        convolver = frame.convolver_for_kernel_shape(kernel_shape=(3, 3),
                                                     blurring_region_mask=ma.blurring_mask_for_kernel_shape(
                                                         kernel_shape=(3, 3)))
        kernel_convolver = convolver.convolver_for_kernel(kernel=np.array([[1.0, 1.0, 1.0],
                                                                           [1.0, 1.0, 1.0],
                                                                           [1.0, 1.0, 1.0]]))

        image = ma.grid_data_from_grid(image_2d)

        blurring_image = np.array([1.0, 1.0, 1.0, 1.0, 1.0, 1.0, 1.0, 1.0, 1.0, 1.0, 1.0, 1.0])

        blurred_image = fitting.blur_image_including_blurring_region(image, blurring_image, kernel_convolver)

        assert (blurred_image == np.array([9.0, 9.0, 9.0, 9.0])).all()


class TestGenerateContributions:

    def test__x1_hyper_galaxy__model_image_is_galaxy_image__contributions_all_1(self):
        hyper_galaxies = [MockHyperGalaxy(contribution_factor=1.0, noise_factor=0.0, noise_power=1.0)]

        model_image = np.array([[1.0, 1.0, 1.0]])

        galaxy_images = [np.array([[1.0, 1.0, 1.0]])]

        minimum_values = [0.0]

        contributions = fitting.generate_contributions(model_image, galaxy_images, hyper_galaxies, minimum_values)

        assert (contributions[0] == np.array([[1.0, 1.0, 1.0]])).all()

    def test__x1_hyper_galaxy__model_image_and_galaxy_image_different_contributions_change(self):
        hyper_galaxies = [MockHyperGalaxy(contribution_factor=1.0, noise_factor=0.0, noise_power=1.0)]

        model_image = np.array([[0.5, 1.0, 1.5]])

        galaxy_images = [np.array([[0.5, 1.0, 1.5]])]

        minimum_values = [0.6]

        contributions = fitting.generate_contributions(model_image, galaxy_images, hyper_galaxies, minimum_values)

        assert (contributions[0] == np.array([[0.0, (1.0 / 2.0) / (1.5 / 2.5), 1.0]])).all()

    def test__x2_hyper_galaxy__model_image_and_galaxy_image_different_contributions_change(self):
        hyper_galaxies = [MockHyperGalaxy(contribution_factor=0.0, noise_factor=0.0, noise_power=1.0),
                          MockHyperGalaxy(contribution_factor=1.0, noise_factor=0.0, noise_power=1.0)]

        model_image = np.array([[0.5, 1.0, 1.5]])

        galaxy_images = [np.array([[0.5, 1.0, 1.5]]), np.array([[0.5, 1.0, 1.5]])]

        minimum_values = [0.5, 0.6]

        contributions = fitting.generate_contributions(model_image, galaxy_images, hyper_galaxies, minimum_values)

        assert (contributions[0] == np.array([[1.0, 1.0, 1.0]])).all()
        assert (contributions[1] == np.array([[0.0, (1.0 / 2.0) / (1.5 / 2.5), 1.0]])).all()

    def test__x2_hyper_galaxy__same_as_above_use_real_hyper_galaxy(self):
        hyper_galaxies = [galaxy.HyperGalaxy(contribution_factor=0.0, noise_factor=0.0, noise_power=1.0),
                          galaxy.HyperGalaxy(contribution_factor=1.0, noise_factor=0.0, noise_power=1.0)]

        model_image = np.array([[0.5, 1.0, 1.5]])

        galaxy_images = [np.array([[0.5, 1.0, 1.5]]), np.array([[0.5, 1.0, 1.5]])]

        minimum_values = [0.5, 0.6]

        contributions = fitting.generate_contributions(model_image, galaxy_images, hyper_galaxies, minimum_values)

        assert (contributions[0] == np.array([[1.0, 1.0, 1.0]])).all()
        assert (contributions[1] == np.array([[0.0, (1.0 / 2.0) / (1.5 / 2.5), 1.0]])).all()


class TestGenerateScaledNoise:

    def test__x1_hyper_galaxy__noise_factor_is_0__scaled_noise_is_input_noise(self):
        hyper_galaxies = [MockHyperGalaxy(contribution_factor=1.0, noise_factor=0.0, noise_power=1.0)]

        noise = np.array([1.0, 1.0, 1.0])

        contributions = np.array([1.0, 1.0, 2.0])

        scaled_noise = fitting.generate_scaled_noise(noise, contributions, hyper_galaxies)

        assert (scaled_noise == noise).all()

    def test__x1_hyper_galaxy__noise_factor_and_power_are_1__scaled_noise_added_to_input_noise(self):
        hyper_galaxies = [MockHyperGalaxy(contribution_factor=1.0, noise_factor=1.0, noise_power=1.0)]

        noise = np.array([1.0, 1.0, 1.0])

        contributions = [np.array([1.0, 1.0, 0.5])]

        scaled_noise = fitting.generate_scaled_noise(noise, contributions, hyper_galaxies)

        assert (scaled_noise == np.array([2.0, 2.0, 1.5])).all()

    def test__x1_hyper_galaxy__noise_factor_1_and_power_is_2__scaled_noise_added_to_input_noise(self):
        hyper_galaxies = [MockHyperGalaxy(contribution_factor=1.0, noise_factor=1.0, noise_power=2.0)]

        noise = np.array([1.0, 1.0, 1.0])

        contributions = [np.array([1.0, 1.0, 0.5])]

        scaled_noise = fitting.generate_scaled_noise(noise, contributions, hyper_galaxies)

        assert (scaled_noise == np.array([2.0, 2.0, 1.25])).all()

    def test__x2_hyper_galaxy__noise_factor_1_and_power_is_2__scaled_noise_added_to_input_noise(self):
        hyper_galaxies = [MockHyperGalaxy(contribution_factor=1.0, noise_factor=1.0, noise_power=2.0),
                          MockHyperGalaxy(contribution_factor=1.0, noise_factor=2.0, noise_power=1.0)]

        noise = np.array([1.0, 1.0, 1.0])

        contributions = [np.array([1.0, 1.0, 0.5]), np.array([0.25, 0.25, 0.25])]

        scaled_noise = fitting.generate_scaled_noise(noise, contributions, hyper_galaxies)

        assert (scaled_noise == np.array([2.5, 2.5, 1.75])).all()

    def test__x2_hyper_galaxy__same_as_above_but_use_real_hyper_galaxy(self):
        hyper_galaxies = [galaxy.HyperGalaxy(contribution_factor=1.0, noise_factor=1.0, noise_power=2.0),
                          galaxy.HyperGalaxy(contribution_factor=1.0, noise_factor=2.0, noise_power=1.0)]

        noise = np.array([1.0, 1.0, 1.0])

        contributions = [np.array([1.0, 1.0, 0.5]), np.array([0.25, 0.25, 0.25])]

        scaled_noise = fitting.generate_scaled_noise(noise, contributions, hyper_galaxies)

        assert (scaled_noise == np.array([2.5, 2.5, 1.75])).all()


class TestLikelihood:

    def test__model_matches_data__noise_all_2s__lh_is_noise_term(self):
        image = np.array([10.0, 10.0, 10.0, 10.0])
        noise = np.array([2.0, 2.0, 2.0, 2.0])
        model_image = np.array([10.0, 10.0, 10.0, 10.0])

        likelihood = fitting.compute_likelihood(image, noise, model_image)

        chi_sq_term = 0
        noise_term = np.log(2 * np.pi * 4.0) + np.log(2 * np.pi * 4.0) + np.log(2 * np.pi * 4.0) + np.log(
            2 * np.pi * 4.0)

        assert likelihood == -0.5 * (chi_sq_term + noise_term)

    def test__model_data_mismatch__chi_sq_term_contributes_to_lh(self):
        image = np.array([10.0, 10.0, 10.0, 10.0])
        noise = np.array([2.0, 2.0, 2.0, 2.0])
        model_image = np.array([11.0, 10.0, 9.0, 8.0])

        likelihood = fitting.compute_likelihood(image, noise, model_image)

        # chi squared = 0.25, 0, 0.25, 1.0
        # likelihood = -0.5*(0.25+0+0.25+1.0)

        chi_sq_term = 1.5
        noise_term = np.log(2 * np.pi * 4.0) + np.log(2 * np.pi * 4.0) + np.log(2 * np.pi * 4.0) + np.log(
            2 * np.pi * 4.0)

        assert likelihood == -0.5 * (chi_sq_term + noise_term)

    def test__same_as_above_but_different_noise_in_each_pixel(self):
        image = np.array([10.0, 10.0, 10.0, 10.0])
        noise = np.array([1.0, 2.0, 3.0, 4.0])
        model_image = np.array([11.0, 10.0, 9.0, 8.0])

        likelihood = fitting.compute_likelihood(image, noise, model_image)

        # chi squared = (1.0/1.0)**2, (0.0), (-1.0/3.0)**2.0, (2.0/4.0)**2.0

        chi_sq_term = 1.0 + (1.0 / 9.0) + 0.25
        noise_term = np.log(2 * np.pi * 1.0) + np.log(2 * np.pi * 4.0) + np.log(2 * np.pi * 9.0) + np.log(
            2 * np.pi * 16.0)

        assert likelihood == pytest.approx(-0.5 * (chi_sq_term + noise_term), 1e-4)


<<<<<<< HEAD
class TestPixelizationEvidence:
=======
class TestComputeRegularizationTerm:

    def test__s_vector_all_1s__regularization_matrix_simple(self):
        s_vector = np.array([1.0, 1.0, 1.0])

        regularization_matrix = np.array([[1.0, 0.0, 0.0],
                                          [0.0, 1.0, 0.0],
                                          [0.0, 0.0, 1.0]])

        # G_l term, Warren & Dye 2003 / Nightingale /2015 2018

        # G_l = s_T * H * s

        # Matrix multiplication:

        # s_T * H = [1.0, 1.0, 1.0] * [1.0, 1.0, 1.0] = [(1.0*1.0) + (1.0*0.0) + (1.0*0.0)] = [1.0, 1.0, 1.0]
        #                             [1.0, 1.0, 1.0]   [(1.0*0.0) + (1.0*1.0) + (1.0*0.0)]
        #                             [1.0, 1.0, 1.0]   [(1.0*0.0) + (1.0*0.0) + (1.0*1.0)]

        # (s_T * H) * s = [1.0, 1.0, 1.0] * [1.0] = 3.0
        #                                   [1.0]
        #                                   [1.0]

        assert fitting.compute_regularization_term(s_vector, regularization_matrix) == 3.0

    def test__s_vector_and_regularization_matrix_range_of_values(self):
        s_vector = np.array([2.0, 3.0, 5.0])

        regularization_matrix = np.array([[2.0, -1.0, 0.0],
                                          [-1.0, 2.0, -1.0],
                                          [0.0, -1.0, 2.0]])

        # G_l term, Warren & Dye 2003 / Nightingale /2015 2018

        # G_l = s_T * H * s

        # Matrix multiplication:

        # s_T * H = [2.0, 3.0, 5.0] * [2.0,  -1.0,  0.0] = [(2.0* 2.0) + (3.0*-1.0) + (5.0 *0.0)] = [1.0, -1.0, 7.0]
        #                             [-1.0,  2.0, -1.0]   [(2.0*-1.0) + (3.0* 2.0) + (5.0*-1.0)]
        #                             [ 0.0, -1.0,  2.0]   [(2.0* 0.0) + (3.0*-1.0) + (5.0 *2.0)]

        # (s_T * H) * s = [1.0, -1.0, 7.0] * [2.0] = 34.0
        #                                    [3.0]
        #                                    [5.0]

        assert fitting.compute_regularization_term(s_vector, regularization_matrix) == 34.0


class TestLogDetMatrix:

    def test__determinant_of_ordinary_matrix(self):
        matrix = np.array([[2.0, -3.0, 1.0],
                           [2.0, 0.0, -1.0],
                           [1.0, 4.0, 5.0]])

        assert fitting.compute_log_determinant_of_matrix(matrix) == pytest.approx(np.log(49), 1e-4)

    def test__determinant_of_positive_definite_matrix_via_cholesky(self):
        matrix = np.array([[1.0, 0.0, 0.0],
                           [0.0, 1.0, 0.0],
                           [0.0, 0.0, 1.0]])

        log_determinant = np.log(np.linalg.det(matrix))

        assert log_determinant == pytest.approx(fitting.compute_log_determinant_of_matrix_cholesky(matrix), 1e-4)

    def test__determinant_of_positive_definite_matrix_2_via_cholesky(self):
        matrix = np.array([[2.0, -1.0, 0.0],
                           [-1.0, 2.0, -1.0],
                           [0.0, -1.0, 2.0]])

        log_determinant = np.log(np.linalg.det(matrix))

        assert log_determinant == pytest.approx(fitting.compute_log_determinant_of_matrix_cholesky(matrix), 1e-4)

    def test__determinant_of_positive_definite_matrix_compare_normal_and_cholesky_routines(self):
        matrix = np.array([[2.0, -1.0, 0.0],
                           [-1.0, 2.0, -1.0],
                           [0.0, -1.0, 2.0]])

        log_determinant = fitting.compute_log_determinant_of_matrix(matrix)
        log_determinant_chol = fitting.compute_log_determinant_of_matrix_cholesky(matrix)

        assert log_determinant == pytest.approx(log_determinant_chol, 1e-4)


class TestPixModelImageFromSVector:

    def test__s_vector_all_1s__simple_blurred_mapping_matrix__correct_model_image(self):
        s_vector = np.array([1.0, 1.0, 1.0, 1.0])

        blurred_mapping_matrix = np.array([[1.0, 1.0, 1.0, 1.0],
                                           [1.0, 0.0, 1.0, 1.0],
                                           [1.0, 0.0, 0.0, 0.0]])

        model_image = fitting.pixelization_model_image_from_s_vector(s_vector, blurred_mapping_matrix)

        # Image pixel 0 maps to 4 sources pixxels -> value is 4.0
        # Image pixel 1 maps to 3 sources pixxels -> value is 3.0
        # Image pixel 2 maps to 1 sources pixxels -> value is 1.0

        assert (model_image == np.array([4.0, 3.0, 1.0])).all()

    def test__s_vector_different_values__simple_blurred_mapping_matrix__correct_model_image(self):
        s_vector = np.array([1.0, 2.0, 3.0, 4.0])

        blurred_mapping_matrix = np.array([[1.0, 1.0, 1.0, 1.0],
                                           [1.0, 0.0, 1.0, 1.0],
                                           [1.0, 0.0, 0.0, 0.0]])

        model_image = fitting.pixelization_model_image_from_s_vector(s_vector, blurred_mapping_matrix)

        # Image pixel 0 maps to 4 sources pixxels -> value is 1.0 + 2.0 + 3.0 + 4.0 = 10.0
        # Image pixel 1 maps to 3 sources pixxels -> value is 1.0 + 3.0 + 4.0
        # Image pixel 2 maps to 1 sources pixxels -> value is 1.0

        assert (model_image == np.array([10.0, 8.0, 1.0])).all()


class TestBayesianEvidence:
>>>>>>> 23ff91f2

    def test__simple_values(self):
        image = np.array([10.0, 10.0, 10.0, 10.0])
        noise = np.array([2.0, 2.0, 2.0, 2.0])
        model_image = np.array([10.0, 10.0, 10.0, 10.0])

        solution = np.array([1.0, 1.0, 1.0])

        cov_reg_matrix = np.array([[2.0, -1.0, 0.0],
                                   [-1.0, 2.0, -1.0],
                                   [0.0, -1.0, 2.0]])

        reg_matrix = np.array([[1.0, 0.0, 0.0],
                               [0.0, 1.0, 0.0],
                               [0.0, 0.0, 1.0]])

        pix_fit = pixelization.InversionFitted(weighted_data=None, blurred_mapping=None,
                                               regularization=reg_matrix, covariance=None,
                                               covariance_regularization=cov_reg_matrix, reconstruction=solution)

        evidence = fitting.compute_pixelization_evidence(image, noise, model_image, pix_fit)

        chi_sq_term = 0
        reg_term = 3.0
        log_det_cov_reg = np.log(np.linalg.det(cov_reg_matrix))
        log_det_reg = np.log(np.linalg.det(reg_matrix))
        noise_term = np.log(2 * np.pi * 4.0) + np.log(2 * np.pi * 4.0) + np.log(2 * np.pi * 4.0) + np.log(
            2 * np.pi * 4.0)

        assert evidence == pytest.approx(-0.5 * (chi_sq_term + reg_term + log_det_cov_reg - log_det_reg + noise_term),
                                         1e-4)

    def test__complicated_values(self):
        image = np.array([10.0, 10.0, 10.0, 10.0])
        noise = np.array([1.0, 2.0, 3.0, 4.0])
        model_image = np.array([11.0, 10.0, 9.0, 8.0])

        solution = np.array([2.0, 3.0, 5.0])

        cov_reg_matrix = np.array([[1.0, 0.0, 0.0],
                                   [0.0, 1.0, 0.0],
                                   [0.0, 0.0, 1.0]])

        reg_matrix = np.array([[2.0, -1.0, 0.0],
                               [-1.0, 2.0, -1.0],
                               [0.0, -1.0, 2.0]])

        pix_fit = pixelization.InversionFitted(weighted_data=None, blurred_mapping=None,
                                               regularization=reg_matrix, covariance=None,
                                               covariance_regularization=cov_reg_matrix, reconstruction=solution)

        evidence = fitting.compute_pixelization_evidence(image, noise, model_image, pix_fit)

        chi_sq_term = 1.0 + (1.0 / 9.0) + 0.25
        reg_term = 34.0
        log_det_cov_reg = np.log(np.linalg.det(cov_reg_matrix))
        log_det_reg = np.log(np.linalg.det(reg_matrix))
        noise_term = np.log(2 * np.pi * 1.0) + np.log(2 * np.pi * 4.0) + np.log(2 * np.pi * 9.0) + np.log(
            2 * np.pi * 16.0)

        assert evidence == pytest.approx(-0.5 * (chi_sq_term + reg_term + log_det_cov_reg - log_det_reg + noise_term),
                                         1e-4)

    def test__use_fitting_functions_to_compute_terms(self):
        image = np.array([10.0, 100.0, 0.0, 10.0])
        noise = np.array([1.0, 2.0, 77.0, 4.0])
        model_image = np.array([11.0, 13.0, 9.0, 8.0])

        solution = np.array([8.0, 7.0, 3.0])

        cov_reg_matrix = np.array([[1.0, 0.0, 0.0],
                                   [0.0, 1.0, 0.0],
                                   [0.0, 0.0, 1.0]])

        reg_matrix = np.array([[2.0, -1.0, 0.0],
                               [-1.0, 2.0, -1.0],
                               [0.0, -1.0, 2.0]])

        pix_fit = pixelization.InversionFitted(weighted_data=None, blurred_mapping=None,
                                               regularization=reg_matrix, covariance=None,
                                               covariance_regularization=cov_reg_matrix, reconstruction=solution)

        evidence = fitting.compute_pixelization_evidence(image, noise, model_image, pix_fit)

        chi_sq_term = fitting.compute_chi_sq_term(image, noise, model_image)
        reg_term = pix_fit.regularization_term_from_reconstruction()
        log_det_cov_reg = pix_fit.log_determinant_of_matrix_cholesky(pix_fit.covariance_regularization)
        log_det_reg =  pix_fit.log_determinant_of_matrix_cholesky(pix_fit.regularization)
        noise_term = fitting.compute_noise_term(noise)

        assert evidence == pytest.approx(-0.5 * (chi_sq_term + reg_term + log_det_cov_reg - log_det_reg + noise_term),
                                         1e-4)<|MERGE_RESOLUTION|>--- conflicted
+++ resolved
@@ -93,6 +93,7 @@
         self.sub_to_image = sub_to_image
 
     def map_data_sub_to_image(self, data):
+
         data_image = np.zeros((self.image_pixels))
 
         for sub_pixel in range(self.sub_pixels):
@@ -134,7 +135,7 @@
 class TestFitData:
 
     def test__1x1_image__tracing_fits_data_perfectly__no_psf_blurring__lh_is_noise_term(self, image_1x1, no_galaxies):
-        # Setup the mask, grid weighted_data and PSF
+        # Setup the mask, grid data and PSF
 
         kernel_convolver = image_1x1.convolver.convolver_for_kernel(kernel=np.array([[0.0, 0.0, 0.0],
                                                                                      [0.0, 1.0, 0.0],
@@ -188,6 +189,7 @@
         assert non_blurred_value == blurred_value
 
     def test__1x1_image__psf_all_1s_so_blurs_into_image(self, image_1x1, galaxy_light_sersic, no_galaxies):
+
         kernel_convolver = image_1x1.convolver.convolver_for_kernel(kernel=np.array([[1.0, 1.0, 1.0],
                                                                                      [1.0, 1.0, 1.0],
                                                                                      [1.0, 1.0, 1.0]]))
@@ -209,6 +211,7 @@
         assert blurred_value[0] == pytest.approx(blurred_value_manual[0], 1e-6)
 
     def test__2x2_image__psf_is_non_symmetric_producing_l_shape(self, image_2x2, galaxy_light_sersic, no_galaxies):
+
         kernel_convolver = image_2x2.convolver.convolver_for_kernel(kernel=np.array([[0.0, 3.0, 0.0],
                                                                                      [0.0, 2.0, 1.0],
                                                                                      [0.0, 0.0, 0.0]]))
@@ -239,6 +242,7 @@
 class TestFitDataWithProfilesHyperGalaxy:
 
     def test__chi_sq_is_0__hyper_galaxy_adds_to_noise_term(self, image_1x1, no_galaxies):
+
         kernel_convolver = image_1x1.convolver.convolver_for_kernel(kernel=np.array([[0.0, 0.0, 0.0],
                                                                                      [0.0, 1.0, 0.0],
                                                                                      [0.0, 0.0, 0.0]]))
@@ -268,6 +272,7 @@
 class TestComputeBlurredImages:
 
     def test__psf_just_central_1_so_no_blurring__no_blurring_region__image_in_is_image_out(self):
+
         image_2d = np.array([[0.0, 0.0, 0.0, 0.0],
                              [0.0, 1.0, 1.0, 0.0],
                              [0.0, 1.0, 1.0, 0.0],
@@ -297,6 +302,7 @@
         assert (blurred_image == np.array([1.0, 1.0, 1.0, 1.0])).all()
 
     def test__psf_all_1s_so_blurring_gives_4s__no_blurring_region__image_in_is_image_out(self):
+
         image_2d = np.array([[0.0, 0.0, 0.0, 0.0],
                              [0.0, 1.0, 1.0, 0.0],
                              [0.0, 1.0, 1.0, 0.0],
@@ -500,6 +506,7 @@
 class TestLikelihood:
 
     def test__model_matches_data__noise_all_2s__lh_is_noise_term(self):
+
         image = np.array([10.0, 10.0, 10.0, 10.0])
         noise = np.array([2.0, 2.0, 2.0, 2.0])
         model_image = np.array([10.0, 10.0, 10.0, 10.0])
@@ -513,6 +520,7 @@
         assert likelihood == -0.5 * (chi_sq_term + noise_term)
 
     def test__model_data_mismatch__chi_sq_term_contributes_to_lh(self):
+
         image = np.array([10.0, 10.0, 10.0, 10.0])
         noise = np.array([2.0, 2.0, 2.0, 2.0])
         model_image = np.array([11.0, 10.0, 9.0, 8.0])
@@ -529,6 +537,7 @@
         assert likelihood == -0.5 * (chi_sq_term + noise_term)
 
     def test__same_as_above_but_different_noise_in_each_pixel(self):
+
         image = np.array([10.0, 10.0, 10.0, 10.0])
         noise = np.array([1.0, 2.0, 3.0, 4.0])
         model_image = np.array([11.0, 10.0, 9.0, 8.0])
@@ -544,133 +553,10 @@
         assert likelihood == pytest.approx(-0.5 * (chi_sq_term + noise_term), 1e-4)
 
 
-<<<<<<< HEAD
 class TestPixelizationEvidence:
-=======
-class TestComputeRegularizationTerm:
-
-    def test__s_vector_all_1s__regularization_matrix_simple(self):
-        s_vector = np.array([1.0, 1.0, 1.0])
-
-        regularization_matrix = np.array([[1.0, 0.0, 0.0],
-                                          [0.0, 1.0, 0.0],
-                                          [0.0, 0.0, 1.0]])
-
-        # G_l term, Warren & Dye 2003 / Nightingale /2015 2018
-
-        # G_l = s_T * H * s
-
-        # Matrix multiplication:
-
-        # s_T * H = [1.0, 1.0, 1.0] * [1.0, 1.0, 1.0] = [(1.0*1.0) + (1.0*0.0) + (1.0*0.0)] = [1.0, 1.0, 1.0]
-        #                             [1.0, 1.0, 1.0]   [(1.0*0.0) + (1.0*1.0) + (1.0*0.0)]
-        #                             [1.0, 1.0, 1.0]   [(1.0*0.0) + (1.0*0.0) + (1.0*1.0)]
-
-        # (s_T * H) * s = [1.0, 1.0, 1.0] * [1.0] = 3.0
-        #                                   [1.0]
-        #                                   [1.0]
-
-        assert fitting.compute_regularization_term(s_vector, regularization_matrix) == 3.0
-
-    def test__s_vector_and_regularization_matrix_range_of_values(self):
-        s_vector = np.array([2.0, 3.0, 5.0])
-
-        regularization_matrix = np.array([[2.0, -1.0, 0.0],
-                                          [-1.0, 2.0, -1.0],
-                                          [0.0, -1.0, 2.0]])
-
-        # G_l term, Warren & Dye 2003 / Nightingale /2015 2018
-
-        # G_l = s_T * H * s
-
-        # Matrix multiplication:
-
-        # s_T * H = [2.0, 3.0, 5.0] * [2.0,  -1.0,  0.0] = [(2.0* 2.0) + (3.0*-1.0) + (5.0 *0.0)] = [1.0, -1.0, 7.0]
-        #                             [-1.0,  2.0, -1.0]   [(2.0*-1.0) + (3.0* 2.0) + (5.0*-1.0)]
-        #                             [ 0.0, -1.0,  2.0]   [(2.0* 0.0) + (3.0*-1.0) + (5.0 *2.0)]
-
-        # (s_T * H) * s = [1.0, -1.0, 7.0] * [2.0] = 34.0
-        #                                    [3.0]
-        #                                    [5.0]
-
-        assert fitting.compute_regularization_term(s_vector, regularization_matrix) == 34.0
-
-
-class TestLogDetMatrix:
-
-    def test__determinant_of_ordinary_matrix(self):
-        matrix = np.array([[2.0, -3.0, 1.0],
-                           [2.0, 0.0, -1.0],
-                           [1.0, 4.0, 5.0]])
-
-        assert fitting.compute_log_determinant_of_matrix(matrix) == pytest.approx(np.log(49), 1e-4)
-
-    def test__determinant_of_positive_definite_matrix_via_cholesky(self):
-        matrix = np.array([[1.0, 0.0, 0.0],
-                           [0.0, 1.0, 0.0],
-                           [0.0, 0.0, 1.0]])
-
-        log_determinant = np.log(np.linalg.det(matrix))
-
-        assert log_determinant == pytest.approx(fitting.compute_log_determinant_of_matrix_cholesky(matrix), 1e-4)
-
-    def test__determinant_of_positive_definite_matrix_2_via_cholesky(self):
-        matrix = np.array([[2.0, -1.0, 0.0],
-                           [-1.0, 2.0, -1.0],
-                           [0.0, -1.0, 2.0]])
-
-        log_determinant = np.log(np.linalg.det(matrix))
-
-        assert log_determinant == pytest.approx(fitting.compute_log_determinant_of_matrix_cholesky(matrix), 1e-4)
-
-    def test__determinant_of_positive_definite_matrix_compare_normal_and_cholesky_routines(self):
-        matrix = np.array([[2.0, -1.0, 0.0],
-                           [-1.0, 2.0, -1.0],
-                           [0.0, -1.0, 2.0]])
-
-        log_determinant = fitting.compute_log_determinant_of_matrix(matrix)
-        log_determinant_chol = fitting.compute_log_determinant_of_matrix_cholesky(matrix)
-
-        assert log_determinant == pytest.approx(log_determinant_chol, 1e-4)
-
-
-class TestPixModelImageFromSVector:
-
-    def test__s_vector_all_1s__simple_blurred_mapping_matrix__correct_model_image(self):
-        s_vector = np.array([1.0, 1.0, 1.0, 1.0])
-
-        blurred_mapping_matrix = np.array([[1.0, 1.0, 1.0, 1.0],
-                                           [1.0, 0.0, 1.0, 1.0],
-                                           [1.0, 0.0, 0.0, 0.0]])
-
-        model_image = fitting.pixelization_model_image_from_s_vector(s_vector, blurred_mapping_matrix)
-
-        # Image pixel 0 maps to 4 sources pixxels -> value is 4.0
-        # Image pixel 1 maps to 3 sources pixxels -> value is 3.0
-        # Image pixel 2 maps to 1 sources pixxels -> value is 1.0
-
-        assert (model_image == np.array([4.0, 3.0, 1.0])).all()
-
-    def test__s_vector_different_values__simple_blurred_mapping_matrix__correct_model_image(self):
-        s_vector = np.array([1.0, 2.0, 3.0, 4.0])
-
-        blurred_mapping_matrix = np.array([[1.0, 1.0, 1.0, 1.0],
-                                           [1.0, 0.0, 1.0, 1.0],
-                                           [1.0, 0.0, 0.0, 0.0]])
-
-        model_image = fitting.pixelization_model_image_from_s_vector(s_vector, blurred_mapping_matrix)
-
-        # Image pixel 0 maps to 4 sources pixxels -> value is 1.0 + 2.0 + 3.0 + 4.0 = 10.0
-        # Image pixel 1 maps to 3 sources pixxels -> value is 1.0 + 3.0 + 4.0
-        # Image pixel 2 maps to 1 sources pixxels -> value is 1.0
-
-        assert (model_image == np.array([10.0, 8.0, 1.0])).all()
-
-
-class TestBayesianEvidence:
->>>>>>> 23ff91f2
 
     def test__simple_values(self):
+
         image = np.array([10.0, 10.0, 10.0, 10.0])
         noise = np.array([2.0, 2.0, 2.0, 2.0])
         model_image = np.array([10.0, 10.0, 10.0, 10.0])
@@ -702,6 +588,7 @@
                                          1e-4)
 
     def test__complicated_values(self):
+
         image = np.array([10.0, 10.0, 10.0, 10.0])
         noise = np.array([1.0, 2.0, 3.0, 4.0])
         model_image = np.array([11.0, 10.0, 9.0, 8.0])
@@ -733,6 +620,7 @@
                                          1e-4)
 
     def test__use_fitting_functions_to_compute_terms(self):
+
         image = np.array([10.0, 100.0, 0.0, 10.0])
         noise = np.array([1.0, 2.0, 77.0, 4.0])
         model_image = np.array([11.0, 13.0, 9.0, 8.0])
