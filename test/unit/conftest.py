from os import path

import numpy as np
import pytest

import autofit as af
import autolens as al
from test.unit.mock.data import mock_convolution
from test.unit.mock.data import mock_data
from test.unit.mock.data import mock_grids
from test.unit.mock.data import mock_mask
from test.unit.mock.lens import mock_lens_data
from test.unit.mock.pipeline import mock_pipeline

directory = path.dirname(path.realpath(__file__))


@pytest.fixture(autouse=True)
def set_config_path():
    af.conf.instance = af.conf.Config(
        path.join(directory, "test_files/config"), path.join(directory, "output")
    )


#
# DATA #
#
# Imaging #


@pytest.fixture(name="image_7x7")
def make_image_7x7():
    return mock_data.MockImage(shape=(7, 7), value=1.0)


@pytest.fixture(name="psf_3x3")
def make_psf_3x3():
    return mock_data.MockPSF(shape=(3, 3), value=1.0)


@pytest.fixture(name="noise_map_7x7")
def make_noise_map_7x7():
    return mock_data.MockNoiseMap(shape=(7, 7), value=2.0)


@pytest.fixture(name="background_noise_map_7x7")
def make_background_noise_map_7x7():
    return mock_data.MockBackgroundNoiseMap(shape=(7, 7), value=3.0)


@pytest.fixture(name="poisson_noise_map_7x7")
def make_poisson_noise_map_7x7():
    return mock_data.MockPoissonNoiseMap(shape=(7, 7), value=4.0)


@pytest.fixture(name="exposure_time_map_7x7")
def make_exposure_time_map_7x7():
    return mock_data.MockExposureTimeMap(shape=(7, 7), value=5.0)


@pytest.fixture(name="background_sky_map_7x7")
def make_background_sky_map_7x7():
    return mock_data.MockBackgrondSkyMap(shape=(7, 7), value=6.0)


@pytest.fixture(name="positions_7x7")
def make_positions_7x7():
    positions = [[[0.1, 0.1], [0.2, 0.2]], [[0.3, 0.3]]]
    return list(map(lambda position_set: np.asarray(position_set), positions))


@pytest.fixture(name="imaging_data_7x7")
def make_imaging_data_7x7(
    image_7x7,
    psf_3x3,
    noise_map_7x7,
    background_noise_map_7x7,
    poisson_noise_map_7x7,
    exposure_time_map_7x7,
    background_sky_map_7x7,
):
    return mock_data.MockImagingData(
        image=image_7x7,
        pixel_scale=image_7x7.pixel_scale,
        psf=psf_3x3,
        noise_map=noise_map_7x7,
        background_noise_map=background_noise_map_7x7,
        poisson_noise_map=poisson_noise_map_7x7,
        exposure_time_map=exposure_time_map_7x7,
        background_sky_map=background_sky_map_7x7,
        name="mock_imaging_data_7x7",
    )


@pytest.fixture(name="imaging_data_6x6")
def make_imaging_data_6x6():
    image = mock_data.MockImage(shape=(6, 6), value=1.0)
    psf = mock_data.MockPSF(shape=(3, 3), value=1.0)
    noise_map = mock_data.MockNoiseMap(shape=(6, 6), value=2.0)
    background_noise_map = mock_data.MockBackgroundNoiseMap(shape=(6, 6), value=3.0)
    poisson_noise_map = mock_data.MockPoissonNoiseMap(shape=(6, 6), value=4.0)
    exposure_time_map = mock_data.MockExposureTimeMap(shape=(6, 6), value=5.0)
    background_sky_map = mock_data.MockBackgrondSkyMap(shape=(6, 6), value=6.0)

    return mock_data.MockImagingData(
        image=image,
        pixel_scale=1.0,
        psf=psf,
        noise_map=noise_map,
        background_noise_map=background_noise_map,
        poisson_noise_map=poisson_noise_map,
        exposure_time_map=exposure_time_map,
        background_sky_map=background_sky_map,
        name="mock_imaging_data_6x6",
    )


@pytest.fixture(name="visibilities_7")
def make_visibilities_7():
    return mock_data.MockVisibilities(shape=7, value=1.0)


@pytest.fixture(name="visibilities_noise_map_7")
def make_visibilities_noisse_map_7():
    return mock_data.MockVisibilitiesNoiseMap(shape=7, value=1.0)


@pytest.fixture(name="primary_beam_3x3")
def make_primary_beam_3x3():
    return mock_data.MockPrimaryBeam(shape=(3, 3), value=1.0)


@pytest.fixture(name="uv_wavelengths_7")
def make_uv_wavelengths_7():
    return mock_data.MockUVWavelengths(shape=7, value=1.0)


@pytest.fixture(name="interferometer_data_7")
def make_interferometer_data_7x7(
    visibilities_7,
    visibilities_noise_map_7,
    primary_beam_3x3,
    uv_wavelengths_7,
):
    return mock_data.MockInterferometerData(
        shape=(7,7),
        visibilities=visibilities_7,
        pixel_scale=1.0,
        noise_map=visibilities_noise_map_7,
        primary_beam=primary_beam_3x3,
        uv_wavelengths=uv_wavelengths_7,
    )


@pytest.fixture(name="transformer_7x7_7")
def make_transformer_7x7_7(uv_wavelengths_7, grid_7x7):
    return mock_data.MockTransformer(
        uv_wavelengths=uv_wavelengths_7,
        grid_radians=grid_7x7.unlensed_unsubbed_1d.in_radians,
    )


# MASK #


@pytest.fixture(name="mask_7x7")
def make_mask_7x7():
    array = np.array(
        [
            [True, True, True, True, True, True, True],
            [True, True, True, True, True, True, True],
            [True, True, False, False, False, True, True],
            [True, True, False, False, False, True, True],
            [True, True, False, False, False, True, True],
            [True, True, True, True, True, True, True],
            [True, True, True, True, True, True, True],
        ]
    )

    return mock_mask.MockMask(array=array, sub_size=1)


@pytest.fixture(name="sub_mask_7x7")
def make_sub_mask_7x7():
    array = np.array(
        [
            [True, True, True, True, True, True, True],
            [True, True, True, True, True, True, True],
            [True, True, False, False, False, True, True],
            [True, True, False, False, False, True, True],
            [True, True, False, False, False, True, True],
            [True, True, True, True, True, True, True],
            [True, True, True, True, True, True, True],
        ]
    )

    return mock_mask.MockMask(array=array, sub_size=2)


@pytest.fixture(name="mask_7x7_1_pix")
def make_mask_7x7_1_pix():
    array = np.array(
        [
            [True, True, True, True, True, True, True],
            [True, True, True, True, True, True, True],
            [True, True, True, True, True, True, True],
            [True, True, True, False, True, True, True],
            [True, True, True, True, True, True, True],
            [True, True, True, True, True, True, True],
            [True, True, True, True, True, True, True],
        ]
    )

    return mock_mask.MockMask(array=array)


@pytest.fixture(name="blurring_mask_7x7")
def make_blurring_mask_7x7():
    array = np.array(
        [
            [True, True, True, True, True, True, True],
            [True, False, False, False, False, False, True],
            [True, False, True, True, True, False, True],
            [True, False, True, True, True, False, True],
            [True, False, True, True, True, False, True],
            [True, False, False, False, False, False, True],
            [True, True, True, True, True, True, True],
        ]
    )

    return mock_mask.MockMask(array=array)


@pytest.fixture(name="mask_6x6")
def make_mask_6x6():
    array = np.array(
        [
            [True, True, True, True, True, True],
            [True, True, True, True, True, True],
            [True, True, False, False, True, True],
            [True, True, False, False, True, True],
            [True, True, True, True, True, True],
            [True, True, True, True, True, True],
        ]
    )

    return mock_mask.MockMask(array=array)


# MASKED DATA #


@pytest.fixture(name="image_1d_7x7")
def make_image_1d_7x7(image_7x7, mask_7x7):
    return mask_7x7.mapping.array_1d_from_array_2d(array_2d=image_7x7)


@pytest.fixture(name="noise_map_1d_7x7")
def make_noise_map_1d_7x7(noise_map_7x7, mask_7x7):
    return mask_7x7.mapping.array_1d_from_array_2d(array_2d=noise_map_7x7)


# GRIDS #


@pytest.fixture(name="grid_7x7")
def make_grid_7x7(mask_7x7):
    return al.Grid.from_mask(mask=mask_7x7)


@pytest.fixture(name="sub_grid_7x7")
def make_sub_grid_7x7(sub_mask_7x7):
    return al.Grid.from_mask(mask=sub_mask_7x7)


@pytest.fixture(name="sub_grid_7x7_simple")
def make_sub_grid_7x7_simple(mask_7x7, sub_grid_7x7):
    sub_grid_7x7[0] = np.array([1.0, 1.0])
    sub_grid_7x7[1] = np.array([1.0, 0.0])
    sub_grid_7x7[2] = np.array([1.0, 1.0])
    sub_grid_7x7[3] = np.array([1.0, 0.0])
    return sub_grid_7x7


@pytest.fixture(name="blurring_grid_7x7")
def make_blurring_grid_7x7(blurring_mask_7x7):
    return al.Grid.from_mask(mask=blurring_mask_7x7)


@pytest.fixture(name="binned_grid_7x7")
def make_binned_grid_7x7(mask_7x7):
    return mock_grids.MockBinnedGrid.from_mask_and_pixel_scale_binned_grid(
        mask=mask_7x7, pixel_scale_binned_grid=mask_7x7.pixel_scale
    )


# CONVOLVERS #


@pytest.fixture(name="convolver_7x7")
def make_convolver_7x7(mask_7x7, blurring_mask_7x7, psf_3x3):
    return mock_convolution.MockConvolver(
        mask=mask_7x7, blurring_mask=blurring_mask_7x7, psf=psf_3x3
    )


#
# MODEL #
#

# PROFILES #


@pytest.fixture(name="lp_0")
def make_lp_0():
    # noinspection PyTypeChecker
    return al.light_profiles.SphericalSersic(
        intensity=1.0, effective_radius=2.0, sersic_index=2.0
    )


@pytest.fixture(name="lp_1")
def make_lp_1():
    # noinspection PyTypeChecker
    return al.light_profiles.SphericalSersic(
        intensity=2.0, effective_radius=2.0, sersic_index=2.0
    )


@pytest.fixture(name="mp_0")
def make_mp_0():
    # noinspection PyTypeChecker
    return al.mass_profiles.SphericalIsothermal(einstein_radius=1.0)


@pytest.fixture(name="mp_1")
def make_mp_1():
    # noinspection PyTypeChecker
    return al.mass_profiles.SphericalIsothermal(einstein_radius=2.0)


@pytest.fixture(name="lmp_0")
def make_lmp_0():
    return al.light_and_mass_profiles.EllipticalSersicRadialGradient()


# GALAXY #


@pytest.fixture(name="gal_x1_lp")
def make_gal_x1_lp(lp_0):
    return al.Galaxy(redshift=0.5, light_profile_0=lp_0)


@pytest.fixture(name="gal_x2_lp")
def make_gal_x2_lp(lp_0, lp_1):
    return al.Galaxy(redshift=0.5, light_profile_0=lp_0, light_profile_1=lp_1)


@pytest.fixture(name="gal_x1_mp")
def make_gal_x1_mp(mp_0):
    return al.Galaxy(redshift=0.5, mass_profile_0=mp_0)


@pytest.fixture(name="gal_x2_mp")
def make_gal_x2_mp(mp_0, mp_1):
    return al.Galaxy(redshift=0.5, mass_profile_0=mp_0, mass_profile_1=mp_1)


@pytest.fixture(name="gal_x1_lp_x1_mp")
def make_gal_x1_lp_x1_mp(lp_0, mp_0):
    return al.Galaxy(redshift=0.5, light_profile_0=lp_0, mass_profile_0=mp_0)


@pytest.fixture(name="hyper_galaxy")
def make_hyper_galaxy():
    return al.HyperGalaxy(noise_factor=1.0, noise_power=1.0, contribution_factor=1.0)


# GALAXY DATA #


@pytest.fixture(name="gal_data_7x7")
def make_gal_data_7x7(image_7x7, noise_map_7x7):
    return al.GalaxyData(
        image=image_7x7, noise_map=noise_map_7x7, pixel_scale=image_7x7.pixel_scale
    )


@pytest.fixture(name="gal_fit_data_7x7_image")
def make_gal_fit_data_7x7_image(gal_data_7x7, sub_mask_7x7):
    return al.GalaxyFitData(
        galaxy_data=gal_data_7x7, mask=sub_mask_7x7, use_image=True
    )


@pytest.fixture(name="gal_fit_data_7x7_convergence")
def make_gal_fit_data_7x7_convergence(gal_data_7x7, sub_mask_7x7):
    return al.GalaxyFitData(
        galaxy_data=gal_data_7x7, mask=sub_mask_7x7, use_convergence=True
    )


@pytest.fixture(name="gal_fit_data_7x7_potential")
def make_gal_fit_data_7x7_potential(gal_data_7x7, sub_mask_7x7):
    return al.GalaxyFitData(
        galaxy_data=gal_data_7x7, mask=sub_mask_7x7, use_potential=True
    )


@pytest.fixture(name="gal_fit_data_7x7_deflections_y")
def make_gal_fit_data_7x7_deflections_y(gal_data_7x7, sub_mask_7x7):
    return al.GalaxyFitData(
        galaxy_data=gal_data_7x7, mask=sub_mask_7x7, use_deflections_y=True
    )


@pytest.fixture(name="gal_fit_data_7x7_deflections_x")
def make_gal_fit_data_7x7_deflections_x(gal_data_7x7, sub_mask_7x7):
    return al.GalaxyFitData(
        galaxy_data=gal_data_7x7, mask=sub_mask_7x7, use_deflections_x=True
    )


# GALAXY FIT #


@pytest.fixture(name="gal_fit_7x7_image")
def make_gal_fit_7x7_image(gal_fit_data_7x7_image, gal_x1_lp):
    return al.GalaxyFit(galaxy_data=gal_fit_data_7x7_image, model_galaxies=[gal_x1_lp])


@pytest.fixture(name="gal_fit_7x7_convergence")
def make_gal_fit_7x7_convergence(gal_fit_data_7x7_convergence, gal_x1_mp):
    return al.GalaxyFit(
        galaxy_data=gal_fit_data_7x7_convergence, model_galaxies=[gal_x1_mp]
    )


@pytest.fixture(name="gal_fit_7x7_potential")
def make_gal_fit_7x7_potential(gal_fit_data_7x7_potential, gal_x1_mp):
    return al.GalaxyFit(
        galaxy_data=gal_fit_data_7x7_potential, model_galaxies=[gal_x1_mp]
    )


@pytest.fixture(name="gal_fit_7x7_deflections_y")
def make_gal_fit_7x7_deflections_y(gal_fit_data_7x7_deflections_y, gal_x1_mp):
    return al.GalaxyFit(
        galaxy_data=gal_fit_data_7x7_deflections_y, model_galaxies=[gal_x1_mp]
    )


@pytest.fixture(name="gal_fit_7x7_deflections_x")
def make_gal_fit_7x7_deflections_x(gal_fit_data_7x7_deflections_x, gal_x1_mp):
    return al.GalaxyFit(
        galaxy_data=gal_fit_data_7x7_deflections_x, model_galaxies=[gal_x1_mp]
    )


############
# LENS #
############

# Lens Data #


<<<<<<< HEAD
@pytest.fixture(name="lens_data_7x7")
def make_lens_data_7x7(
=======
@pytest.fixture(name="lens_imaging_data_7x7")
def make_lens_imaging_data_7x7(
>>>>>>> 1d051a81
    imaging_data_7x7,
    mask_7x7,
    sub_grid_7x7,
    blurring_grid_7x7,
    convolver_7x7,
    binned_grid_7x7,
):
<<<<<<< HEAD
    return mock_lens_data.MockLensData(
=======
    return mock_lens_data.MockLensImagingData(
>>>>>>> 1d051a81
        imaging_data=imaging_data_7x7,
        mask=mask_7x7,
        grid=sub_grid_7x7,
        blurring_grid=blurring_grid_7x7,
        convolver=convolver_7x7,
        binned_grid=binned_grid_7x7,
    )


# Plane #


@pytest.fixture(name="plane_7x7")
def make_plane_7x7(gal_x1_lp_x1_mp):
    return al.Plane(galaxies=[gal_x1_lp_x1_mp])


# Ray Tracing #


@pytest.fixture(name="tracer_x1_plane_7x7")
def make_tracer_x1_plane_7x7(gal_x1_lp):
    return al.Tracer.from_galaxies(galaxies=[gal_x1_lp])


@pytest.fixture(name="tracer_x2_plane_7x7")
def make_tracer_x2_plane_7x7(lp_0, gal_x1_lp, gal_x1_mp):
    source_gal_x1_lp = al.Galaxy(redshift=1.0, light_profile_0=lp_0)

    return al.Tracer.from_galaxies(galaxies=[gal_x1_mp, gal_x1_lp, source_gal_x1_lp])


# Lens Fit #


@pytest.fixture(name="lens_imaging_fit_x1_plane_7x7")
def make_lens_imaging_fit_x1_plane_7x7(lens_imaging_data_7x7, tracer_x1_plane_7x7):
    return al.LensImagingFit.from_lens_imaging_data_and_tracer(
        lens_imaging_data=lens_imaging_data_7x7, tracer=tracer_x1_plane_7x7
    )


@pytest.fixture(name="lens_imaging_fit_x2_plane_7x7")
def make_lens_imaging_fit_x2_plane_7x7(lens_imaging_data_7x7, tracer_x2_plane_7x7):
    return al.LensImagingFit.from_lens_imaging_data_and_tracer(
        lens_imaging_data=lens_imaging_data_7x7, tracer=tracer_x2_plane_7x7
    )


@pytest.fixture(name="mask_function_7x7_1_pix")
def make_mask_function_7x7_1_pix():
    # noinspection PyUnusedLocal
    def mask_function_7x7_1_pix(image, sub_size):
        array = np.array(
            [
                [True, True, True, True, True, True, True],
                [True, True, True, True, True, True, True],
                [True, True, True, True, True, True, True],
                [True, True, True, False, True, True, True],
                [True, True, True, True, True, True, True],
                [True, True, True, True, True, True, True],
                [True, True, True, True, True, True, True],
            ]
        )

        return mock_mask.MockMask(array=array, sub_size=sub_size)

    return mask_function_7x7_1_pix


@pytest.fixture(name="mask_function_7x7")
def make_mask_function_7x7():
    # noinspection PyUnusedLocal
    def mask_function_7x7(image, sub_size):
        array = np.array(
            [
                [True, True, True, True, True, True, True],
                [True, True, True, True, True, True, True],
                [True, True, False, False, False, True, True],
                [True, True, False, False, False, True, True],
                [True, True, False, False, False, True, True],
                [True, True, True, True, True, True, True],
                [True, True, True, True, True, True, True],
            ]
        )

        return mock_mask.MockMask(array=array, sub_size=sub_size)

    return mask_function_7x7


@pytest.fixture(name="phase_data_7x7")
def make_phase_data(mask_function_7x7):
    return al.PhaseData(
        optimizer_class=mock_pipeline.MockNLO,
        phase_tag='',
        mask_function=mask_function_7x7,
        phase_name="test_phase",
    )


@pytest.fixture(name="phase_imaging_7x7")
def make_phase_imaging_7x7(mask_function_7x7):
    return al.PhaseImaging(
        optimizer_class=mock_pipeline.MockNLO,
        mask_function=mask_function_7x7,
        phase_name="test_phase",
    )


@pytest.fixture(name="hyper_model_image_7x7")
def make_hyper_model_image_7x7(grid_7x7):
    return grid_7x7.mapping.scaled_array_2d_from_array_1d(array_1d=np.ones(9))


@pytest.fixture(name="hyper_galaxy_image_0_7x7")
def make_hyper_galaxy_image_0_7x7(grid_7x7):
    return grid_7x7.mapping.scaled_array_2d_from_array_1d(array_1d=2.0 * np.ones(9))


@pytest.fixture(name="hyper_galaxy_image_1_7x7")
def make_hyper_galaxy_image_1_7x7(grid_7x7):
    return grid_7x7.mapping.scaled_array_2d_from_array_1d(array_1d=3.0 * np.ones(9))


@pytest.fixture(name="contribution_map_7x7")
def make_contribution_map_7x7(
    hyper_model_image_7x7, hyper_galaxy_image_0_7x7, hyper_galaxy
):
    return hyper_galaxy.contribution_map_from_hyper_images(
        hyper_model_image=hyper_model_image_7x7,
        hyper_galaxy_image=hyper_galaxy_image_0_7x7,
    )


@pytest.fixture(name="hyper_noise_map_7x7")
def make_hyper_noise_map_7x7(noise_map_7x7, contribution_map_7x7, hyper_galaxy):
    hyper_noise = hyper_galaxy.hyper_noise_map_from_contribution_map(
        noise_map=noise_map_7x7, contribution_map=contribution_map_7x7
    )
    return noise_map_7x7 + hyper_noise


@pytest.fixture(name="results_7x7")
def make_results(
    mask_7x7, hyper_model_image_7x7, hyper_galaxy_image_0_7x7, hyper_galaxy_image_1_7x7
):
    return mock_pipeline.MockResults(
        model_image=hyper_model_image_7x7,
        galaxy_images=[hyper_galaxy_image_0_7x7, hyper_galaxy_image_1_7x7],
        mask=mask_7x7,
    )


@pytest.fixture(name="results_collection_7x7")
def make_results_collection(results_7x7):
    results_collection = af.ResultsCollection()
    results_collection.add("phase", results_7x7)
    return results_collection<|MERGE_RESOLUTION|>--- conflicted
+++ resolved
@@ -465,13 +465,8 @@
 # Lens Data #
 
 
-<<<<<<< HEAD
-@pytest.fixture(name="lens_data_7x7")
-def make_lens_data_7x7(
-=======
 @pytest.fixture(name="lens_imaging_data_7x7")
 def make_lens_imaging_data_7x7(
->>>>>>> 1d051a81
     imaging_data_7x7,
     mask_7x7,
     sub_grid_7x7,
@@ -479,11 +474,7 @@
     convolver_7x7,
     binned_grid_7x7,
 ):
-<<<<<<< HEAD
-    return mock_lens_data.MockLensData(
-=======
     return mock_lens_data.MockLensImagingData(
->>>>>>> 1d051a81
         imaging_data=imaging_data_7x7,
         mask=mask_7x7,
         grid=sub_grid_7x7,
