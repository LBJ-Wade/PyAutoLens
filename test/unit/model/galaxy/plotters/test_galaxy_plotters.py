--- conflicted
+++ resolved
@@ -1,106 +1,111 @@
+from autolens.data.array import grids, mask as msk
+from autolens.model.galaxy import galaxy as g
 from autolens.model.galaxy.plotters import galaxy_plotters
-
+from autolens.model.profiles import light_profiles as lp, mass_profiles as mp
 from test.fixtures import *
 
-<<<<<<< HEAD
+import numpy as np
 
-=======
->>>>>>> d17efa42
 @pytest.fixture(name='galaxy_plotter_path')
 def make_galaxy_plotter_setup():
     return "{}/../../../test_files/plotting/model_galaxy/".format(os.path.dirname(os.path.realpath(__file__)))
 
 
 def test__intensities_is_output(gal_x1_lp, grid_stack_5x5, mask_5x5, positions_5x5, galaxy_plotter_path, plot_patch):
+    
     galaxy_plotters.plot_intensities(galaxy=gal_x1_lp, grid=grid_stack_5x5.regular,
                                      mask=mask_5x5, extract_array_from_mask=True, zoom_around_mask=True,
                                      positions=positions_5x5, cb_tick_values=[1.0], cb_tick_labels=['1.0'],
                                      output_path=galaxy_plotter_path, output_format='png')
-
+    
     assert galaxy_plotter_path + 'galaxy_intensities.png' in plot_patch.paths
 
 
 def test__convergence_is_output(gal_x1_mp, grid_stack_5x5, mask_5x5, positions_5x5, galaxy_plotter_path, plot_patch):
+    
     galaxy_plotters.plot_convergence(galaxy=gal_x1_mp, grid=grid_stack_5x5.regular,
                                      mask=mask_5x5, extract_array_from_mask=True, zoom_around_mask=True,
                                      positions=positions_5x5, cb_tick_values=[1.0], cb_tick_labels=['1.0'],
                                      output_path=galaxy_plotter_path, output_format='png')
-
+    
     assert galaxy_plotter_path + 'galaxy_convergence.png' in plot_patch.paths
 
 
 def test__potential_is_output(gal_x1_mp, grid_stack_5x5, mask_5x5, positions_5x5, galaxy_plotter_path, plot_patch):
+    
     galaxy_plotters.plot_potential(galaxy=gal_x1_mp, grid=grid_stack_5x5.regular,
                                    mask=mask_5x5, extract_array_from_mask=True, zoom_around_mask=True,
                                    positions=positions_5x5, cb_tick_values=[1.0], cb_tick_labels=['1.0'],
                                    output_path=galaxy_plotter_path, output_format='png')
-
+    
     assert galaxy_plotter_path + 'galaxy_potential.png' in plot_patch.paths
 
 
 def test__deflections_y_is_output(gal_x1_mp, grid_stack_5x5, mask_5x5, positions_5x5, galaxy_plotter_path, plot_patch):
+    
     galaxy_plotters.plot_deflections_y(galaxy=gal_x1_mp, grid=grid_stack_5x5.regular,
                                        mask=mask_5x5, extract_array_from_mask=True, zoom_around_mask=True,
                                        positions=positions_5x5, cb_tick_values=[1.0], cb_tick_labels=['1.0'],
                                        output_path=galaxy_plotter_path, output_format='png')
-
+    
     assert galaxy_plotter_path + 'galaxy_deflections_y.png' in plot_patch.paths
 
 
 def test__deflections_x_is_output(gal_x1_mp, grid_stack_5x5, mask_5x5, positions_5x5, galaxy_plotter_path, plot_patch):
+    
     galaxy_plotters.plot_deflections_x(galaxy=gal_x1_mp, grid=grid_stack_5x5.regular,
                                        mask=mask_5x5, extract_array_from_mask=True, zoom_around_mask=True,
                                        positions=positions_5x5, cb_tick_values=[1.0], cb_tick_labels=['1.0'],
                                        output_path=galaxy_plotter_path, output_format='png')
-
+    
     assert galaxy_plotter_path + 'galaxy_deflections_x.png' in plot_patch.paths
 
 
-def test__individual_intensities_is_output(gal_x1_lp, grid_stack_5x5, mask_5x5, positions_5x5, galaxy_plotter_path,
-                                           plot_patch):
+def test__individual_intensities_is_output(gal_x1_lp, grid_stack_5x5, mask_5x5, positions_5x5, galaxy_plotter_path, plot_patch):
+    
     galaxy_plotters.plot_intensities_subplot(galaxy=gal_x1_lp, grid=grid_stack_5x5.regular,
                                              mask=mask_5x5, extract_array_from_mask=True, zoom_around_mask=True,
                                              positions=positions_5x5, cb_tick_values=[1.0], cb_tick_labels=['1.0'],
                                              output_path=galaxy_plotter_path, output_format='png')
-
+    
     assert galaxy_plotter_path + 'galaxy_individual_intensities.png' in plot_patch.paths
 
 
-def test__individual_convergence_is_output(gal_x1_lp, grid_stack_5x5, mask_5x5, positions_5x5, galaxy_plotter_path,
-                                           plot_patch):
+def test__individual_convergence_is_output(gal_x1_lp, grid_stack_5x5, mask_5x5, positions_5x5, galaxy_plotter_path, plot_patch):
+    
     galaxy_plotters.plot_convergence_subplot(galaxy=gal_x1_lp, grid=grid_stack_5x5.regular,
                                              mask=mask_5x5, extract_array_from_mask=True, zoom_around_mask=True,
                                              positions=positions_5x5, cb_tick_values=[1.0], cb_tick_labels=['1.0'],
                                              output_path=galaxy_plotter_path, output_format='png')
-
+    
     assert galaxy_plotter_path + 'galaxy_individual_convergence.png' in plot_patch.paths
 
 
-def test__individual_potential_is_output(gal_x1_lp, grid_stack_5x5, mask_5x5, positions_5x5, galaxy_plotter_path,
-                                         plot_patch):
+def test__individual_potential_is_output(gal_x1_lp, grid_stack_5x5, mask_5x5, positions_5x5, galaxy_plotter_path, plot_patch):
+    
     galaxy_plotters.plot_potential_subplot(galaxy=gal_x1_lp, grid=grid_stack_5x5.regular,
                                            mask=mask_5x5, extract_array_from_mask=True, zoom_around_mask=True,
                                            positions=positions_5x5, cb_tick_values=[1.0], cb_tick_labels=['1.0'],
                                            output_path=galaxy_plotter_path, output_format='png')
-
+    
     assert galaxy_plotter_path + 'galaxy_individual_potential.png' in plot_patch.paths
 
 
-def test__individual_deflections_y_is_output(gal_x1_lp, grid_stack_5x5, mask_5x5, positions_5x5, galaxy_plotter_path,
-                                             plot_patch):
+def test__individual_deflections_y_is_output(gal_x1_lp, grid_stack_5x5, mask_5x5, positions_5x5, galaxy_plotter_path, plot_patch):
+    
     galaxy_plotters.plot_deflections_y_subplot(galaxy=gal_x1_lp, grid=grid_stack_5x5.regular,
                                                mask=mask_5x5, extract_array_from_mask=True, zoom_around_mask=True,
                                                positions=positions_5x5, cb_tick_values=[1.0], cb_tick_labels=['1.0'],
                                                output_path=galaxy_plotter_path, output_format='png')
-
+    
     assert galaxy_plotter_path + 'galaxy_individual_deflections_y.png' in plot_patch.paths
 
 
-def test__individual_deflections_x_is_output(gal_x1_lp, grid_stack_5x5, mask_5x5, positions_5x5, galaxy_plotter_path,
-                                             plot_patch):
+def test__individual_deflections_x_is_output(gal_x1_lp, grid_stack_5x5, mask_5x5, positions_5x5, galaxy_plotter_path, plot_patch):
+    
     galaxy_plotters.plot_intensities_subplot(galaxy=gal_x1_lp, grid=grid_stack_5x5.regular,
                                              mask=mask_5x5, extract_array_from_mask=True, zoom_around_mask=True,
                                              positions=positions_5x5, cb_tick_values=[1.0], cb_tick_labels=['1.0'],
                                              output_path=galaxy_plotter_path, output_format='png')
-
+    
     assert galaxy_plotter_path + 'galaxy_individual_intensities.png' in plot_patch.paths