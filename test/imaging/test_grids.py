--- conflicted
+++ resolved
@@ -84,11 +84,7 @@
             mask = msk.Mask(array=mask, pixel_scale=3.0)
 
             image_grid = mask.coordinate_grid
-<<<<<<< HEAD
-            sub_grid = mask.compute_grid_coords_image_sub(sub_grid_size=2)
-=======
-            sub_grid = mask.sub_coordinate_grid_with_size(size=2)
->>>>>>> b90029c0
+            sub_grid = mask.compute_grid_coords_image_sub(size=2)
             blurring_grid = mask.blurring_coordinate_grid(psf_size=(3, 3))
 
             grid_collection = grids.CoordsCollection.from_mask(mask, sub_grid_size=2, blurring_shape=(3, 3))
@@ -246,6 +242,56 @@
             grid_regular = grids.CoordinateGrid(regular_grid_coords)
             assert isinstance(grid_regular, grids.CoordinateGrid)
 
+    class TestIntensityViaGrid:
+
+        def test__no_galaxies__intensities_returned_as_0s(self, galaxy_no_profiles):
+            regular_grid_coords = np.array([[1.0, 1.0],
+                                            [2.0, 2.0],
+                                            [3.0, 3.0]])
+
+            grid_regular = grids.CoordinateGrid(regular_grid_coords)
+
+            intensities = grid_regular.intensities_via_grid(galaxies=[galaxy_no_profiles])
+
+            assert (intensities[0] == np.array([0.0, 0.0])).all()
+            assert (intensities[1] == np.array([0.0, 0.0])).all()
+            assert (intensities[2] == np.array([0.0, 0.0])).all()
+
+        def test__galaxy_sersic_light__intensities_returned_as_correct_values(self, galaxy_light_sersic):
+            regular_grid_coords = np.array([[1.0, 1.0],
+                                            [1.0, 0.0],
+                                            [-1.0, 0.0]])
+
+            intensity_0 = galaxy_light_sersic.intensity_at_coordinates(regular_grid_coords[0])
+            intensity_1 = galaxy_light_sersic.intensity_at_coordinates(regular_grid_coords[1])
+            intensity_2 = galaxy_light_sersic.intensity_at_coordinates(regular_grid_coords[2])
+
+            grid_regular = grids.CoordinateGrid(regular_grid_coords)
+
+            intensities = grid_regular.intensities_via_grid(galaxies=[galaxy_light_sersic])
+
+            assert intensities[0] == intensity_0
+            assert intensities[1] == intensity_1
+            assert intensities[2] == intensity_2
+
+        def test__galaxy_sis_mass_x3__intensities_tripled_from_above(self, galaxy_light_sersic):
+            regular_grid_coords = np.array([[1.0, 1.0],
+                                            [1.0, 0.0],
+                                            [-1.0, 0.0]])
+
+            intensity_0 = galaxy_light_sersic.intensity_at_coordinates(regular_grid_coords[0])
+            intensity_1 = galaxy_light_sersic.intensity_at_coordinates(regular_grid_coords[1])
+            intensity_2 = galaxy_light_sersic.intensity_at_coordinates(regular_grid_coords[2])
+
+            grid_regular = grids.CoordinateGrid(regular_grid_coords)
+
+            intensities = grid_regular.intensities_via_grid(
+                galaxies=[galaxy_light_sersic, galaxy_light_sersic, galaxy_light_sersic])
+
+            assert intensities[0] == 3.0 * intensity_0
+            assert intensities[1] == 3.0 * intensity_1
+            assert intensities[2] == 3.0 * intensity_2
+
     class TestDeflectionsOnGrid:
 
         def test__no_galaxies__deflections_returned_as_0s(self, galaxy_no_profiles):
@@ -287,6 +333,190 @@
             assert deflections[1] == pytest.approx(3.0 * np.array([1.0, 0.0]), 1e-2)
             assert deflections[2] == pytest.approx(3.0 * np.array([-1.0, 0.0]), 1e-2)
 
+
+class TestGridCoordsSub(object):
+    class TestConstructor:
+
+        def test__simple_grid_input__sets_up_grid_correctly_in_attributes(self):
+            sub_grid_coords = np.array([[[1.0, 1.0], [1.0, 1.0], [1.0, 1.0], [1.0, 1.0]],
+                                        [[2.0, 2.0], [2.0, 2.0], [2.0, 2.0], [2.0, 2.0]]])
+
+            grid_sub = grids.SubCoordinateGrid(grid_coords=sub_grid_coords, grid_size_sub=2)
+
+            assert grid_sub.grid_size_sub == 2
+            assert grid_sub.grid_size_sub_squared == 4
+
+            assert grid_sub[0, 0] == pytest.approx(np.array([1.0, 1.0]), 1e-2)
+            assert grid_sub[0, 1] == pytest.approx(np.array([1.0, 1.0]), 1e-2)
+            assert grid_sub[0, 2] == pytest.approx(np.array([1.0, 1.0]), 1e-2)
+            assert grid_sub[0, 3] == pytest.approx(np.array([1.0, 1.0]), 1e-2)
+            assert grid_sub[1, 0] == pytest.approx(np.array([2.0, 2.0]), 1e-2)
+            assert grid_sub[1, 1] == pytest.approx(np.array([2.0, 2.0]), 1e-2)
+            assert grid_sub[1, 2] == pytest.approx(np.array([2.0, 2.0]), 1e-2)
+            assert grid_sub[1, 3] == pytest.approx(np.array([2.0, 2.0]), 1e-2)
+
+    class TestIntensitiesViaGrid:
+
+        def test__no_galaxies__intensities_returned_as_0s(self, galaxy_no_profiles):
+            sub_grid_coords = np.array([[[1.0, 1.0], [0.0, 1.0], [0.0, 0.0], [0.0, 0.0]],
+                                        [[1.0, 1.0], [-1.0, 0.0], [0.0, 0.0], [0.0, 0.0]]])
+
+            grid_sub = grids.SubCoordinateGrid(sub_grid_coords, grid_size_sub=2)
+
+            intensities = grid_sub.intensities_via_grid(galaxies=[galaxy_no_profiles])
+
+            assert intensities[0] == 0.0
+            assert intensities[1] == 0.0
+
+        def test__galaxy_light_sersic__deflections_returned_as_correct_values(self, galaxy_light_sersic):
+            sub_grid_coords = np.array([[[1.0, 1.0], [0.0, 1.0], [0.0, -1.0], [0.0, -1.0]],
+                                        [[1.0, 1.0], [-1.0, 0.0], [0.0, -1.0], [0.0, -1.0]]])
+
+            intensity_00 = galaxy_light_sersic.intensity_at_coordinates(sub_grid_coords[0, 0])
+            intensity_01 = galaxy_light_sersic.intensity_at_coordinates(sub_grid_coords[0, 1])
+            intensity_02 = galaxy_light_sersic.intensity_at_coordinates(sub_grid_coords[0, 2])
+            intensity_03 = galaxy_light_sersic.intensity_at_coordinates(sub_grid_coords[0, 3])
+            intensity_10 = galaxy_light_sersic.intensity_at_coordinates(sub_grid_coords[1, 0])
+            intensity_11 = galaxy_light_sersic.intensity_at_coordinates(sub_grid_coords[1, 1])
+            intensity_12 = galaxy_light_sersic.intensity_at_coordinates(sub_grid_coords[1, 2])
+            intensity_13 = galaxy_light_sersic.intensity_at_coordinates(sub_grid_coords[1, 3])
+
+            intensity_0 = (intensity_00 + intensity_01 + intensity_02 + intensity_03) / 4.0
+            intensity_1 = (intensity_10 + intensity_11 + intensity_12 + intensity_13) / 4.0
+
+            grid_sub = grids.SubCoordinateGrid(sub_grid_coords, grid_size_sub=2)
+
+            intensities = grid_sub.intensities_via_grid(galaxies=[galaxy_light_sersic])
+
+            assert intensities[0] == intensity_0
+            assert intensities[1] == intensity_1
+
+        def test__galaxy_light_sersic_x3__deflections_tripled_from_above(self, galaxy_light_sersic):
+            sub_grid_coords = np.array([[[1.0, 1.0], [0.0, 1.0], [0.0, -1.0], [0.0, -1.0]],
+                                        [[1.0, 1.0], [-1.0, 0.0], [0.0, -1.0], [0.0, -1.0]]])
+
+            intensity_00 = galaxy_light_sersic.intensity_at_coordinates(sub_grid_coords[0, 0])
+            intensity_01 = galaxy_light_sersic.intensity_at_coordinates(sub_grid_coords[0, 1])
+            intensity_02 = galaxy_light_sersic.intensity_at_coordinates(sub_grid_coords[0, 2])
+            intensity_03 = galaxy_light_sersic.intensity_at_coordinates(sub_grid_coords[0, 3])
+            intensity_10 = galaxy_light_sersic.intensity_at_coordinates(sub_grid_coords[1, 0])
+            intensity_11 = galaxy_light_sersic.intensity_at_coordinates(sub_grid_coords[1, 1])
+            intensity_12 = galaxy_light_sersic.intensity_at_coordinates(sub_grid_coords[1, 2])
+            intensity_13 = galaxy_light_sersic.intensity_at_coordinates(sub_grid_coords[1, 3])
+
+            intensity_0 = (intensity_00 + intensity_01 + intensity_02 + intensity_03) / 4.0
+            intensity_1 = (intensity_10 + intensity_11 + intensity_12 + intensity_13) / 4.0
+
+            grid_sub = grids.SubCoordinateGrid(sub_grid_coords, grid_size_sub=2)
+
+            intensities = grid_sub.intensities_via_grid(galaxies=[galaxy_light_sersic, galaxy_light_sersic,
+                                                                  galaxy_light_sersic])
+
+            assert intensities[0] == pytest.approx(3.0 * intensity_0, 1e-3)
+            assert intensities[1] == pytest.approx(3.0 * intensity_1, 1e-3)
+
+    class TestDeflectionsOnGrid:
+
+        def test__no_galaxies__deflections_returned_as_0s(self, galaxy_no_profiles):
+            sub_grid_coords = np.array([[[1.0, 1.0], [0.0, 1.0], [0.0, 0.0], [0.0, 0.0]],
+                                        [[1.0, 1.0], [-1.0, 0.0], [0.0, 0.0], [0.0, 0.0]]])
+
+            grid_sub = grids.SubCoordinateGrid(sub_grid_coords, grid_size_sub=2)
+
+            deflections = grid_sub.deflections_on_grid(galaxies=[galaxy_no_profiles])
+
+            assert deflections[0, 0] == pytest.approx(np.array([0.0, 0.0]), 1e-2)
+            assert deflections[0, 1] == pytest.approx(np.array([0.0, 0.0]), 1e-2)
+            assert deflections[0, 2] == pytest.approx(np.array([0.0, 0.0]), 1e-2)
+            assert deflections[0, 3] == pytest.approx(np.array([0.0, 0.0]), 1e-2)
+            assert deflections[1, 0] == pytest.approx(np.array([0.0, 0.0]), 1e-2)
+            assert deflections[1, 1] == pytest.approx(np.array([0.0, 0.0]), 1e-2)
+            assert deflections[1, 2] == pytest.approx(np.array([0.0, 0.0]), 1e-2)
+            assert deflections[1, 3] == pytest.approx(np.array([0.0, 0.0]), 1e-2)
+
+        def test__galaxy_sis_mass__deflections_returned_as_correct_values(self, galaxy_mass_sis):
+            sub_grid_coords = np.array([[[1.0, 1.0], [0.0, 1.0], [0.0, -1.0], [0.0, -1.0]],
+                                        [[1.0, 1.0], [-1.0, 0.0], [0.0, -1.0], [0.0, -1.0]]])
+
+            grid_sub = grids.SubCoordinateGrid(sub_grid_coords, grid_size_sub=2)
+
+            deflections = grid_sub.deflections_on_grid(galaxies=[galaxy_mass_sis])
+
+            assert deflections[0, 0] == pytest.approx(np.array([0.707, 0.707]), 1e-2)
+            assert deflections[0, 1] == pytest.approx(np.array([0.0, 1.0]), 1e-2)
+            assert deflections[0, 2] == pytest.approx(np.array([0.0, -1.0]), 1e-2)
+            assert deflections[0, 3] == pytest.approx(np.array([0.0, -1.0]), 1e-2)
+            assert deflections[1, 0] == pytest.approx(np.array([0.707, 0.707]), 1e-2)
+            assert deflections[1, 1] == pytest.approx(np.array([-1.0, 0.0]), 1e-2)
+            assert deflections[1, 2] == pytest.approx(np.array([0.0, -1.0]), 1e-2)
+            assert deflections[1, 3] == pytest.approx(np.array([0.0, -1.0]), 1e-2)
+
+        def test__galaxy_sis_mass_x3__deflections_tripled_from_above(self, galaxy_mass_sis):
+            sub_grid_coords = np.array([[[1.0, 1.0], [0.0, 1.0], [0.0, -1.0], [0.0, -1.0]],
+                                        [[1.0, 1.0], [-1.0, 0.0], [0.0, -1.0], [0.0, -1.0]]])
+
+            grid_sub = grids.SubCoordinateGrid(sub_grid_coords, grid_size_sub=2)
+
+            deflections = grid_sub.deflections_on_grid(galaxies=[galaxy_mass_sis, galaxy_mass_sis, galaxy_mass_sis])
+
+            assert deflections[0, 0] == pytest.approx(3.0 * np.array([0.707, 0.707]), 1e-2)
+            assert deflections[0, 1] == pytest.approx(3.0 * np.array([0.0, 1.0]), 1e-2)
+            assert deflections[0, 2] == pytest.approx(3.0 * np.array([0.0, -1.0]), 1e-2)
+            assert deflections[0, 3] == pytest.approx(3.0 * np.array([0.0, -1.0]), 1e-2)
+            assert deflections[1, 0] == pytest.approx(3.0 * np.array([0.707, 0.707]), 1e-2)
+            assert deflections[1, 1] == pytest.approx(3.0 * np.array([-1.0, 0.0]), 1e-2)
+            assert deflections[1, 2] == pytest.approx(3.0 * np.array([0.0, -1.0]), 1e-2)
+            assert deflections[1, 3] == pytest.approx(3.0 * np.array([0.0, -1.0]), 1e-2)
+
+
+class TestCoordinateGrid(object):
+    class TestConstructor:
+
+        def test__simple_grid_input__sets_up_grid_correctly_in_attributes(self):
+            regular_grid_coords = np.array([[1.0, 1.0],
+                                            [2.0, 2.0],
+                                            [3.0, 3.0]])
+
+            grid_image = grids.CoordinateGrid(regular_grid_coords)
+
+            assert (grid_image[0] == np.array([1.0, 1.0])).all()
+            assert (grid_image[1] == np.array([2.0, 2.0])).all()
+            assert (grid_image[2] == np.array([3.0, 3.0])).all()
+
+    class TestFromMask:
+
+        def test__calculate_from_simple_mask__check_coordinates_are_correct(self):
+            mask = np.array([[True, False, True],
+                             [False, False, False],
+                             [True, False, True]])
+
+            mask = msk.Mask(array=mask, pixel_scale=3.0)
+
+            # regular_grid_coords = mask.compute_grid_coords_image()
+
+            grid_image = grids.CoordinateGrid.from_mask(mask)
+
+            assert (grid_image[0] == np.array([-3.0, 0.0])).all()
+            assert (grid_image[1] == np.array([0.0, -3.0])).all()
+            assert (grid_image[2] == np.array([0.0, 0.0])).all()
+            assert (grid_image[3] == np.array([0.0, 3.0])).all()
+            assert (grid_image[4] == np.array([3.0, 0.0])).all()
+
+        def test__manually_compare_to_setting_up_directly_via_mask(self):
+            mask = np.array([[True, True, False, False],
+                             [True, False, True, True],
+                             [True, True, True, False]])
+
+            mask = msk.Mask(array=mask, pixel_scale=6.0)
+
+            regular_grid_coords = mask.compute_grid_coords_image()
+
+            grid_image = grids.CoordinateGrid(regular_grid_coords)
+
+            grid_from_mask = grids.CoordinateGrid.from_mask(mask)
+
+            assert (grid_image == grid_from_mask).all()
+
     class TestSetupDeflectionsGrid:
 
         def test__simple_sis_model__deflection_angles(self, galaxy_mass_sis):
@@ -366,12 +596,7 @@
 
             grid_regular = grids.CoordinateGrid(regular_grid_coords)
 
-<<<<<<< HEAD
             intensities = grid_regular.intensities_via_grid(galaxies=[galaxy_no_profiles])
-=======
-    mask = msk.Mask(array=mask, pixel_scale=3.0)
-    return mask.sub_coordinate_grid_with_size(grid_size_sub=2)
->>>>>>> b90029c0
 
             assert (intensities[0] == np.array([0.0, 0.0])).all()
             assert (intensities[1] == np.array([0.0, 0.0])).all()
@@ -413,8 +638,20 @@
             assert intensities[2] == 3.0 * intensity_2
 
 
-class TestCoordinateGridSub(object):
-
+@pytest.fixture(name="grid_image_sub")
+def make_grid_image_sub():
+    mask = np.array([[True, True, True],
+                     [True, False, True],
+                     [True, True, True]])
+
+    mask = msk.Mask(array=mask, pixel_scale=3.0)
+    return mask.sub_coordinate_grid_with_size(grid_size_sub=2)
+
+
+            intensity_0 = galaxy_light_sersic.intensity_at_coordinates(regular_grid_coords[0])
+            intensity_1 = galaxy_light_sersic.intensity_at_coordinates(regular_grid_coords[1])
+            intensity_2 = galaxy_light_sersic.intensity_at_coordinates(regular_grid_coords[2])
+class TestSubCoordinateGrid(object):
     class TestConstructor:
 
         def test__simple_grid_input__sets_up_grid_correctly_in_attributes(self):
@@ -437,20 +674,12 @@
 
     class TestIntensitiesViaGrid:
 
-<<<<<<< HEAD
         def test__no_galaxies__intensities_returned_as_0s(self, galaxy_no_profiles):
-=======
-            sub_grid_coords = mask.sub_coordinate_grid_with_size(size=2)
->>>>>>> b90029c0
 
             sub_grid_coords = np.array([[1.0, 1.0], [0.0, 1.0], [0.0, 0.0], [0.0, 0.0],
                                         [1.0, 1.0], [-1.0, 0.0], [0.0, 0.0], [0.0, 0.0]])
 
-<<<<<<< HEAD
             sub_to_image = np.array([0, 0, 0, 0, 1, 1, 1, 1])
-=======
-            grid_from_mask = mask.sub_coordinate_grid_with_size(size=2)
->>>>>>> b90029c0
 
             grid_sub = grids.SubCoordinateGrid(sub_grid_coords, sub_grid_size=2)
             grid_mapping = grids.GridMapping(image_shape=(3,3), image_pixels=2, data_to_image=np.array([[0,0], [0,1]]),
@@ -492,11 +721,13 @@
 
         def test__galaxy_light_sersic_x3__deflections_tripled_from_above(self, galaxy_light_sersic):
 
+            sub_grid_coords = mask.sub_coordinate_grid_with_size(size=2)
             sub_grid_coords = np.array([[1.0, 1.0], [0.0, 1.0], [0.0, -1.0], [0.0, -1.0],
                                         [1.0, 1.0], [-1.0, 0.0], [0.0, -1.0], [0.0, -1.0]])
 
             sub_to_image = np.array([0, 0, 0, 0, 1, 1, 1, 1])
 
+            grid_from_mask = mask.sub_coordinate_grid_with_size(size=2)
             grid_sub = grids.SubCoordinateGrid(sub_grid_coords, sub_grid_size=2)
             grid_mapping = grids.GridMapping(image_shape=(3,3), image_pixels=2, data_to_image=np.array([[0,0], [0,1]]),
                                              sub_grid_size=2, sub_to_image=sub_to_image)
@@ -565,7 +796,7 @@
             assert deflections[6] == pytest.approx(np.array([-3.0 * 0.707, -3.0 * 0.707]), 1e-2)
             assert deflections[7] == pytest.approx(np.array([-3.0 * 0.707, -3.0 * 0.707]), 1e-2)
 
-            assert deflections.sub_grid_size == 2
+            assert deflections.grid_size_sub == 2
 
         def test_one_lens_with_three_identical_mass_profiles__deflection_angles_triple(self, lens_sis_x3):
 
@@ -588,6 +819,7 @@
             assert deflections[7] == pytest.approx(np.array([-3.0 * 0.707, -3.0 * 0.707]), 1e-2)
 
             assert deflections.sub_grid_size == 2
+
 
     class TestSetupTracedGrid:
 
