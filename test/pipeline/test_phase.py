from autolens.pipeline import phase as ph
import pytest
from autolens.analysis import galaxy as g
from autolens.analysis import galaxy_prior as gp
from autolens.autopipe import non_linear
import numpy as np
from autolens.imaging import mask as msk
from autolens.imaging import image as img
from autolens.imaging import masked_image as mi
from autolens.autopipe import model_mapper as mm
from autolens.profiles import light_profiles, mass_profiles
from autolens import conf
from os import path
import os

directory = path.dirname(path.realpath(__file__))

shape = (10, 10)


class MockAnalysis(object):

    def __init__(self, number_galaxies, value):
        self.number_galaxies = number_galaxies
        self.value = value

    # def tracer_for_instance(self, instance):
    #     from autolens.analysis import ray_tracing
    #     return ray_tracing.Tracer(lens_galaxies=[], source_galaxies=[], image_plane_grids=)

    # noinspection PyUnusedLocal
    def galaxy_images_for_model(self, model):
        return self.number_galaxies * [np.array([self.value])]


class MockResults(object):
    def __init__(self, model_image, galaxy_images=()):
        self.model_image = model_image
        self.galaxy_images = galaxy_images
        self.constant = mm.ModelInstance()
        self.variable = mm.ModelMapper()


class NLO(non_linear.NonLinearOptimizer):
    def fit(self, analysis):
        class Fitness(object):
            def __init__(self, instance_from_physical_vector, constant):
                self.result = None
                self.instance_from_physical_vector = instance_from_physical_vector
                self.constant = constant

            def __call__(self, vector):
                instance = self.instance_from_physical_vector(vector)
                for key, value in self.constant.__dict__.items():
                    setattr(instance, key, value)

                likelihood = analysis.fit(instance)
                self.result = non_linear.Result(instance, likelihood)

                # Return Chi squared
                return -2 * likelihood

        fitness_function = Fitness(self.variable.instance_from_physical_vector, self.constant)
        fitness_function(self.variable.total_parameters * [0.5])

        return fitness_function.result


@pytest.fixture(name="grids")
def make_grids(masked_image):
    return msk.GridCollection.from_mask_sub_grid_size_and_blurring_shape(
        masked_image.mask, 1, masked_image.psf.shape)


@pytest.fixture(name="phase")
def make_phase():
    return ph.LensMassAndSourceProfilePhase(optimizer_class=NLO)


@pytest.fixture(name="galaxy")
def make_galaxy():
    return g.Galaxy()


@pytest.fixture(name="galaxy_prior")
def make_galaxy_prior():
    return gp.GalaxyPrior()


@pytest.fixture(name="image")
def make_image():
    image = img.Image(np.array(np.zeros(shape)), pixel_scale=1.0, psf=img.PSF(np.ones((3, 3))), noise=np.ones(shape))
    return image


@pytest.fixture(name="masked_image")
def make_masked_image():
    image = img.Image(np.array(np.zeros(shape)), pixel_scale=1.0, psf=img.PSF(np.ones((3, 3))), noise=np.ones(shape))
    mask = msk.Mask.circular(shape, 1, 3)
    return mi.MaskedImage(image, mask)


@pytest.fixture(name="results")
def make_results():
    return MockResults(np.ones((10, 10)),
                       galaxy_images=[np.ones((10, 10)), np.ones((10, 10))])


@pytest.fixture(name="results_collection")
def make_results_collection(results):
    return ph.ResultsCollection([results])


def clean_images():
    try:
        os.remove('{}/source_lens_phase/source_image_0.fits'.format(directory))
        os.remove('{}/source_lens_phase/lens_image_0.fits'.format(directory))
        os.remove('{}/source_lens_phase/model_image_0.fits'.format(directory))
    except FileNotFoundError:
        pass
    conf.instance.data_path = directory


class TestPhase(object):

    def test_set_constants(self, phase, galaxy):
        phase.lens_galaxies = [galaxy]
        assert phase.optimizer.constant.lens_galaxies == [galaxy]
        assert phase.optimizer.variable.lens_galaxies == []

    def test_set_variables(self, phase, galaxy_prior):
        phase.lens_galaxies = [galaxy_prior]
        assert phase.optimizer.variable.lens_galaxies == [galaxy_prior]
        assert phase.optimizer.constant.lens_galaxies == []

    def test_mask_analysis(self, phase, image, masked_image):
        analysis = phase.make_analysis(image=image)
        assert analysis.last_results is None
        assert analysis.masked_image == masked_image

    def test_fit(self, image):
        clean_images()
        phase = ph.LensMassAndSourceProfilePhase(optimizer_class=NLO,
                                                 lens_galaxies=[g.Galaxy()], source_galaxies=[g.Galaxy()])
        result = phase.run(image=image)
        assert isinstance(result.constant.lens_galaxies[0], g.Galaxy)
        assert isinstance(result.constant.source_galaxies[0], g.Galaxy)

    def test_customize(self, results, image):
        class MyPlanePhaseAnd(ph.LensMassAndSourceProfilePhase):
            def pass_priors(self, previous_results):
                self.lens_galaxies = previous_results.last.constant.lens_galaxies
                self.source_galaxies = previous_results.last.variable.source_galaxies

        galaxy = g.Galaxy()
        galaxy_prior = gp.GalaxyPrior()

        setattr(results.constant, "lens_galaxies", [galaxy])
        setattr(results.variable, "source_galaxies", [galaxy_prior])

        phase = MyPlanePhaseAnd(optimizer_class=NLO)
        phase.make_analysis(image=image, previous_results=ph.ResultsCollection([results]))

        assert phase.lens_galaxies == [galaxy]
        assert phase.source_galaxies == [galaxy_prior]

    def test_default_mask_function(self, phase, image):
        assert len(mi.MaskedImage(image, phase.mask_function(image))) == 32

<<<<<<< HEAD
    def test_galaxy_images(self, image, phase):
        clean_images()
        phase.lens_galaxies = g.Galaxy()
        phase.source_galaxies = g.Galaxy()
        result = phase.run(image)
        assert len(result.image_plane_galaxy_images) == 2
=======
    # TODO: removed because galaxy_images seems to have been removed?
    # def test_galaxy_images(self, image, phase):
    #     clean_images()
    #     phase.lens_galaxies = [g.Galaxy()]
    #     phase.source_galaxies = [g.Galaxy()]
    #     result = phase.run(image)
    #     assert len(result.galaxy_images) == 2
>>>>>>> cfd3ed65

    def test_duplication(self):
        phase = ph.LensMassAndSourceProfilePhase(lens_galaxies=[gp.GalaxyPrior()], source_galaxies=[gp.GalaxyPrior()])

        ph.LensMassAndSourceProfilePhase()

        assert phase.lens_galaxies is not None
        assert phase.source_galaxies is not None

    def test_modify_image(self, image):
        class MyPhase(ph.Phase):
            def modify_image(self, im, previous_results):
                assert image.shape == im.shape
                return im

        phase = MyPhase(phase_name='phase')
        analysis = phase.make_analysis(image)
        assert analysis.masked_image != image

    def test_tracer_for_instance(self, image):
        lens_galaxy = g.Galaxy()
        source_galaxy = g.Galaxy()
        phase = ph.LensMassAndSourceProfilePhase(lens_galaxies=[lens_galaxy], source_galaxies=[source_galaxy])
        analysis = phase.make_analysis(image)
        instance = phase.constant
        tracer = analysis.tracer_for_instance(instance)

        assert tracer.image_plane.galaxies[0] == lens_galaxy
        assert tracer.source_plane.galaxies[0] == source_galaxy

    def test__phase_can_receive_list_of_galaxy_priors(self):
        phase = ph.LensProfilePhase(lens_galaxies=[gp.GalaxyPrior(sersic=light_profiles.EllipticalSersicLP,
                                                                  sis=mass_profiles.SphericalIsothermalMP,
                                                                  variable_redshift=True),
                                                   gp.GalaxyPrior(sis=mass_profiles.SphericalIsothermalMP,
                                                                  variable_redshift=True)],
                                    optimizer_class=non_linear.MultiNest)

        instance = phase.optimizer.variable.instance_from_physical_vector(
            [0.0, 0.0, 0.0, 0.0, 0.0, 0.0, 0.0, 0.1, 0.2, 0.3,
             0.4, 0.5, 0.6, 0.7, 0.8])

        assert instance.lens_galaxies[0].sersic.centre[0] == 0.0
        assert instance.lens_galaxies[0].sis.centre[0] == 0.1
        assert instance.lens_galaxies[0].sis.centre[1] == 0.2
        assert instance.lens_galaxies[0].sis.einstein_radius == 0.3
        assert instance.lens_galaxies[0].redshift == 0.4
        assert instance.lens_galaxies[1].sis.centre[0] == 0.5
        assert instance.lens_galaxies[1].sis.centre[1] == 0.6
        assert instance.lens_galaxies[1].sis.einstein_radius == 0.7
        assert instance.lens_galaxies[1].redshift == 0.8

        class LensProfilePhase2(ph.LensProfilePhase):
            def pass_priors(self, previous_results):
                self.lens_galaxies[0].sis.einstein_radius = mm.Constant(10.0)

        phase = LensProfilePhase2(lens_galaxies=[gp.GalaxyPrior(sersic=light_profiles.EllipticalSersicLP,
                                                                sis=mass_profiles.SphericalIsothermalMP,
                                                                variable_redshift=True),
                                                 gp.GalaxyPrior(sis=mass_profiles.SphericalIsothermalMP,
                                                                variable_redshift=True)],
                                  optimizer_class=non_linear.MultiNest)

        # noinspection PyTypeChecker
        phase.pass_priors(None)

        instance = phase.optimizer.variable.instance_from_physical_vector([0.0, 0.0, 0.0, 0.0, 0.0, 0.0, 0.0, 0.1, 0.2,
                                                                           0.4, 0.5, 0.6, 0.7, 0.8])
        instance += phase.optimizer.constant

        print(instance)

        assert instance.lens_galaxies[0].sersic.centre[0] == 0.0
        assert instance.lens_galaxies[0].sis.centre[0] == 0.1
        assert instance.lens_galaxies[0].sis.centre[1] == 0.2
        assert instance.lens_galaxies[0].sis.einstein_radius == 10.0
        assert instance.lens_galaxies[0].redshift == 0.4
        assert instance.lens_galaxies[1].sis.centre[0] == 0.5
        assert instance.lens_galaxies[1].sis.centre[1] == 0.6
        assert instance.lens_galaxies[1].sis.einstein_radius == 0.7
        assert instance.lens_galaxies[1].redshift == 0.8


# class TestPixelizedPhase(object):
#     def test_constructor(self):
#         phase = ph.PixelizedSourceLensAndPhase()
#         assert isinstance(phase.source_galaxies, gp.GalaxyPrior)
#         assert phase.lens_galaxies is None


# class TestAnalysis(object):
#     def test_model_image(self, results_collection, masked_image):
#         analysis = ph.LensProfilePhase.Analysis(results_collection, masked_image, "phase_name")
#         assert (results_collection[0].model_image == analysis.last_results.model_image).all()


class TestResult(object):

    # def test_hyper_galaxy_and_model_images(self):
    #
    #     analysis = MockAnalysis(number_galaxies=2, value=1.0)
    #
<<<<<<< HEAD
    #     result = ph.LensMassAndSourceProfilePhase.Result(constant=mm.ModelInstance(), likelihood=1, variable=mm.ModelMapper(),
    #                                                      analysis=analysis)
    #     assert (result.image_plane_source_galaxy_images[0] == np.array([1.0])).all()
    #     assert (result.image_plane_source_galaxy_images[1] == np.array([1.0])).all()
    #     assert (result.image_plane == np.array([2.0])).all()
=======
    # result = ph.LensMassAndSourceProfilePhase.Result(constant=mm.ModelInstance(), likelihood=1,
    # variable=mm.ModelMapper(), analysis=analysis) assert (result.source_plane_galaxy_images[0] == np.array([
    # 1.0])).all() assert (result.source_plane_galaxy_images[1] == np.array([1.0])).all() assert (
    # result.source_plane_image == np.array([2.0])).all()
>>>>>>> cfd3ed65

    def test_results(self):
        results = ph.ResultsCollection([1, 2, 3])
        assert results == [1, 2, 3]
        assert results.last == 3
        assert results.first == 1<|MERGE_RESOLUTION|>--- conflicted
+++ resolved
@@ -167,14 +167,6 @@
     def test_default_mask_function(self, phase, image):
         assert len(mi.MaskedImage(image, phase.mask_function(image))) == 32
 
-<<<<<<< HEAD
-    def test_galaxy_images(self, image, phase):
-        clean_images()
-        phase.lens_galaxies = g.Galaxy()
-        phase.source_galaxies = g.Galaxy()
-        result = phase.run(image)
-        assert len(result.image_plane_galaxy_images) == 2
-=======
     # TODO: removed because galaxy_images seems to have been removed?
     # def test_galaxy_images(self, image, phase):
     #     clean_images()
@@ -182,7 +174,6 @@
     #     phase.source_galaxies = [g.Galaxy()]
     #     result = phase.run(image)
     #     assert len(result.galaxy_images) == 2
->>>>>>> cfd3ed65
 
     def test_duplication(self):
         phase = ph.LensMassAndSourceProfilePhase(lens_galaxies=[gp.GalaxyPrior()], source_galaxies=[gp.GalaxyPrior()])
@@ -285,18 +276,10 @@
     #
     #     analysis = MockAnalysis(number_galaxies=2, value=1.0)
     #
-<<<<<<< HEAD
-    #     result = ph.LensMassAndSourceProfilePhase.Result(constant=mm.ModelInstance(), likelihood=1, variable=mm.ModelMapper(),
-    #                                                      analysis=analysis)
-    #     assert (result.image_plane_source_galaxy_images[0] == np.array([1.0])).all()
-    #     assert (result.image_plane_source_galaxy_images[1] == np.array([1.0])).all()
-    #     assert (result.image_plane == np.array([2.0])).all()
-=======
     # result = ph.LensMassAndSourceProfilePhase.Result(constant=mm.ModelInstance(), likelihood=1,
     # variable=mm.ModelMapper(), analysis=analysis) assert (result.source_plane_galaxy_images[0] == np.array([
     # 1.0])).all() assert (result.source_plane_galaxy_images[1] == np.array([1.0])).all() assert (
     # result.source_plane_image == np.array([2.0])).all()
->>>>>>> cfd3ed65
 
     def test_results(self):
         results = ph.ResultsCollection([1, 2, 3])
