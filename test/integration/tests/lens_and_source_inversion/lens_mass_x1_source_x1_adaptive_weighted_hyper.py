--- conflicted
+++ resolved
@@ -3,10 +3,10 @@
 import autofit as af
 from autolens.model.galaxy import galaxy_model as gm
 from autolens.model.inversion import pixelizations as pix, regularization as reg
+from autolens.pipeline.phase import phase_imaging, phase_extensions
+from autolens.pipeline import pipeline as pl
 from autolens.model.profiles import light_profiles as lp
 from autolens.model.profiles import mass_profiles as mp
-from autolens.pipeline import pipeline as pl
-from autolens.pipeline.phase import phase_imaging
 from test.integration import integration_util
 from test.simulation import simulation_util
 
@@ -18,16 +18,16 @@
 config_path = test_path + 'config'
 af.conf.instance = af.conf.Config(config_path=config_path, output_path=output_path)
 
+def pipeline():
 
-def pipeline():
     integration_util.reset_paths(test_name=test_name, output_path=output_path)
-    ccd_data = simulation_util.load_test_ccd_data(data_type='no_lens_light_and_source_smooth',
-                                                  data_resolution='LSST')
+    ccd_data = simulation_util.load_test_ccd_data(data_type='no_lens_light_and_source_smooth', data_resolution='LSST')
     pipeline = make_pipeline(test_name=test_name)
     pipeline.run(data=ccd_data)
 
 
 def make_pipeline(test_name):
+
     phase1 = phase_imaging.LensSourcePlanePhase(
         phase_name='phase_1', phase_folders=[test_type, test_name],
         lens_galaxies=dict(
@@ -39,36 +39,23 @@
                 redshift=1.0,
                 light=lp.EllipticalSersic)),
         optimizer_class=af.MultiNest)
-<<<<<<< HEAD
-
-    phase1 = phase1.extend_with_hyper_and_inversion_phases(hyper_galaxy=True)
-=======
     
  #   phase1 = phase1.extend_with_hyper_and_inversion_phases(hyper_galaxy=False)
->>>>>>> 911ead2c
 
     class InversionPhase(phase_imaging.LensSourcePlanePhase):
 
         def pass_priors(self, results):
+
             ## Lens Mass, SIE -> SIE, Shear -> Shear ###
 
             self.lens_galaxies.lens = results.last. \
                 constant.lens_galaxies.lens
-<<<<<<< HEAD
-
-            self.lens_galaxies.lens.hyper_galaxy = results.last.hyper_galaxy. \
-                constant.lens_galaxies.lens.hyper_galaxy
-
-            self.source_galaxies.source.hyper_galaxy = results.last.hyper_galaxy. \
-                constant.source_galaxies.source.hyper_galaxy
-=======
             
             # self.lens_galaxies.lens.hyper_galaxy = results.last.hyper_galaxy.\
             #     constant.lens_galaxies.lens.hyper_galaxy
             #
             # self.source_galaxies.source.hyper_galaxy = results.last.hyper_galaxy.\
             #     constant.source_galaxies.source.hyper_galaxy
->>>>>>> 911ead2c
 
     phase2 = InversionPhase(
         phase_name='phase_2', phase_folders=[test_type, test_name],
@@ -91,12 +78,13 @@
     class InversionPhase(phase_imaging.LensSourcePlanePhase):
 
         def pass_priors(self, results):
+
             ## Lens Mass, SIE -> SIE, Shear -> Shear ###
 
-            self.lens_galaxies.lens = results.from_phase('phase_1'). \
+            self.lens_galaxies.lens = results.from_phase('phase_1').\
                 variable.lens_galaxies.lens
-
-            self.source_galaxies.source = results.last.inversion. \
+            
+            self.source_galaxies.source = results.last.inversion.\
                 constant.source_galaxies.source
 
             self.lens_galaxies.lens.hyper_galaxy = results.last.hyper_galaxy. \
