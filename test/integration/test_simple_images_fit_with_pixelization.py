from src.imaging import scaled_array
from src.imaging import image
from src.imaging import mask
from src.imaging import grids
from src.profiles import light_profiles as lp
from src.profiles import mass_profiles as mp
from src.pixelization import pixelization
from src.pixelization import frame_convolution
from src.analysis import fitting
from src.analysis import ray_tracing
from src.analysis import galaxy

import numpy as np
import pytest


# TODO : Still suffer border issues described in profile integration test

@pytest.fixture(name='sim_grid_9x9', scope='function')
def sim_grid_9x9():
    sim_grid_9x9.ma = mask.Mask.for_simulate(shape_arc_seconds=(5.5, 5.5), pixel_scale=0.5, psf_size=(3, 3))
    sim_grid_9x9.image_grid = grids.CoordsCollection.from_mask(mask=sim_grid_9x9.ma, sub_grid_size=1,
                                                               blurring_shape=(3, 3))
    sim_grid_9x9.mappers = grids.MapperCollection.from_mask(mask=sim_grid_9x9.ma)
    return sim_grid_9x9


@pytest.fixture(name='fit_grid_9x9', scope='function')
def fit_grid_9x9():
    fit_grid_9x9.ma = mask.Mask.for_simulate(shape_arc_seconds=(4.5, 4.5), pixel_scale=0.5, psf_size=(5, 5))
    fit_grid_9x9.ma = mask.Mask(array=fit_grid_9x9.ma, pixel_scale=1.0)
    fit_grid_9x9.image_grid = grids.CoordsCollection.from_mask(mask=fit_grid_9x9.ma, sub_grid_size=2,
                                                               blurring_shape=(3, 3))
    fit_grid_9x9.mappers = grids.MapperCollection.from_mask(mask=fit_grid_9x9.ma)
    return fit_grid_9x9


@pytest.fixture(scope='function')
def galaxy_mass_sis():
    sis = mp.SphericalIsothermal(einstein_radius=1.0)
    return galaxy.Galaxy(mass_profiles=[sis])


@pytest.fixture(scope='function')
def galaxy_light_sersic():
    sersic = lp.EllipticalSersic(axis_ratio=0.5, phi=0.0, intensity=1.0, effective_radius=2.0,
                                 sersic_index=1.0)
    return galaxy.Galaxy(light_profiles=[sersic])


class TestCase:
<<<<<<< HEAD

    class TestRectangularPixelization:

        def test__image_all_1s__direct_image_to_source_mapping__perfect_fit_even_with_regularization(self):

            im = np.array([[0.0, 0.0, 0.0, 0.0, 0.0],
                           [0.0, 1.0, 1.0, 1.0, 0.0],
                           [0.0, 1.0, 1.0, 1.0, 0.0],
                           [0.0, 1.0, 1.0, 1.0, 0.0],
                           [0.0, 0.0, 0.0, 0.0, 0.0]])

            ma = mask.Mask.for_simulate(shape_arc_seconds=(3.0, 3.0), pixel_scale=1.0, psf_size=(3, 3))

            image_grid = grids.CoordsCollection.from_mask(mask=ma, sub_grid_size=1, blurring_shape=(3, 3))
            grid_datas = grids.DataCollection.from_mask(mask=ma, image=im, noise=np.ones(im.shape),
                                                        exposure_time=np.ones(im.shape))
            mapper_cluster = grids.GridClusterPixelization.from_mask(mask=ma, cluster_grid_size=1)

            ray_trace = ray_tracing.Tracer(lens_galaxies=[], source_galaxies=[], image_plane_grids=image_grid)

            pix = pixelization.RectangularPixelization(shape=(3,3), regularization_coefficients=(1.0,))

            frame = frame_convolution.FrameMaker(mask=ma)
            convolver = frame.convolver_for_kernel_shape(kernel_shape=(3,3))
            # This PSF leads to no blurring, so equivalent to being off.
            kernel_convolver = convolver.convolver_for_kernel(kernel=np.array([[0., 0., 0.],
                                                                               [0., 1., 0.],
                                                                               [0., 0., 0.]]))

            cov_matrix = np.array([[1.0, 0.0, 0.0, 0.0, 0.0, 0.0, 0.0, 0.0, 0.0],
                                   [0.0, 1.0, 0.0, 0.0, 0.0, 0.0, 0.0, 0.0, 0.0],
                                   [0.0, 0.0, 1.0, 0.0, 0.0, 0.0, 0.0, 0.0, 0.0],
                                   [0.0, 0.0, 0.0, 1.0, 0.0, 0.0, 0.0, 0.0, 0.0],
                                   [0.0, 0.0, 0.0, 0.0, 1.0, 0.0, 0.0, 0.0, 0.0],
                                   [0.0, 0.0, 0.0, 0.0, 0.0, 1.0, 0.0, 0.0, 0.0],
                                   [0.0, 0.0, 0.0, 0.0, 0.0, 0.0, 1.0, 0.0, 0.0],
                                   [0.0, 0.0, 0.0, 0.0, 0.0, 0.0, 0.0, 1.0, 0.0],
                                   [0.0, 0.0, 0.0, 0.0, 0.0, 0.0, 0.0, 0.0, 1.0]])

            reg_matrix = np.array([[ 2.0, -1.0,  0.0, -1.0,  0.0,  0.0,  0.0,  0.0,  0.0],
                                   [-1.0,  3.0, -1.0,  0.0, -1.0,  0.0,  0.0,  0.0,  0.0],
                                   [ 0.0, -1.0,  2.0,  0.0,  0.0, -1.0,  0.0,  0.0,  0.0],
                                   [-1.0,  0.0,  0.0,  3.0, -1.0,  0.0, -1.0,  0.0,  0.0],
                                   [ 0.0, -1.0,  0.0, -1.0,  4.0, -1.0,  0.0, -1.0,  0.0],
                                   [ 0.0,  0.0, -1.0,  0.0, -1.0,  3.0,  0.0,  0.0,- 1.0],
                                   [ 0.0,  0.0,  0.0, -1.0,  0.0,  0.0,  2.0, -1.0,  0.0],
                                   [ 0.0,  0.0,  0.0,  0.0, -1.0,  0.0, -1.0,  3.0, -1.0],
                                   [ 0.0,  0.0,  0.0,  0.0,  0.0, -1.0,  0.0, -1.0,  2.0]])

            reg_matrix = reg_matrix + 1e-8 * np.identity(9)

            cov_reg_matrix = cov_matrix + reg_matrix

            chi_sq_term = 0.0
            gl_term = 0.0008
            det_cov_reg_term = np.log(np.linalg.det(cov_reg_matrix))
            det_reg_term = fitting.compute_log_determinant_of_matrix_cholesky(reg_matrix)
            noise_term = 9.0*np.log(2 * np.pi * 1.0 ** 2.0)

            evidence_expected = -0.5*(chi_sq_term + gl_term + det_cov_reg_term - det_reg_term + noise_term)

            assert fitting.fit_data_with_pixelization(grid_data=grid_datas, pix=pix, kernel_convolver=kernel_convolver,
                                                      tracer=ray_trace, mapper_cluster=mapper_cluster) == \
                   pytest.approx(evidence_expected,1e-4)

=======
>>>>>>> 838c80ea
    class TestClusterPixelization:

        def test__image_all_1s__direct_image_to_source_mapping__perfect_fit_even_with_regularization(self):
            im = np.array([[0.0, 0.0, 0.0, 0.0, 0.0],
                           [0.0, 1.0, 1.0, 1.0, 0.0],
                           [0.0, 1.0, 1.0, 1.0, 0.0],
                           [0.0, 1.0, 1.0, 1.0, 0.0],
                           [0.0, 0.0, 0.0, 0.0, 0.0]])

            ma = mask.Mask.for_simulate(shape_arc_seconds=(3.0, 3.0), pixel_scale=1.0, psf_size=(3, 3))

            image_grid = grids.CoordsCollection.from_mask(mask=ma, sub_grid_size=1, blurring_shape=(3, 3))
            grid_datas = grids.DataCollection.from_mask(mask=ma, image=im, noise=np.ones(im.shape),
                                                        exposure_time=np.ones(im.shape))
            mapper_cluster = grids.GridClusterPixelization.from_mask(mask=ma, cluster_grid_size=1)

            ray_trace = ray_tracing.Tracer(lens_galaxies=[], source_galaxies=[], image_plane_grids=image_grid)

            pix = pixelization.ClusterPixelization(pixels=len(mapper_cluster.cluster_to_image),
                                                   regularization_coefficients=(1.0,))

            frame = frame_convolution.FrameMaker(mask=ma)
            convolver = frame.convolver_for_kernel_shape(kernel_shape=(3, 3))
            # This PSF leads to no blurring, so equivalent to being off.
            kernel_convolver = convolver.convolver_for_kernel(kernel=np.array([[0., 0., 0.],
                                                                               [0., 1., 0.],
                                                                               [0., 0., 0.]]))

            cov_matrix = np.array([[1.0, 0.0, 0.0, 0.0, 0.0, 0.0, 0.0, 0.0, 0.0],
                                   [0.0, 1.0, 0.0, 0.0, 0.0, 0.0, 0.0, 0.0, 0.0],
                                   [0.0, 0.0, 1.0, 0.0, 0.0, 0.0, 0.0, 0.0, 0.0],
                                   [0.0, 0.0, 0.0, 1.0, 0.0, 0.0, 0.0, 0.0, 0.0],
                                   [0.0, 0.0, 0.0, 0.0, 1.0, 0.0, 0.0, 0.0, 0.0],
                                   [0.0, 0.0, 0.0, 0.0, 0.0, 1.0, 0.0, 0.0, 0.0],
                                   [0.0, 0.0, 0.0, 0.0, 0.0, 0.0, 1.0, 0.0, 0.0],
                                   [0.0, 0.0, 0.0, 0.0, 0.0, 0.0, 0.0, 1.0, 0.0],
                                   [0.0, 0.0, 0.0, 0.0, 0.0, 0.0, 0.0, 0.0, 1.0]])

            reg_matrix = np.array([[2.0, -1.0, 0.0, -1.0, 0.0, 0.0, 0.0, 0.0, 0.0],
                                   [-1.0, 3.0, -1.0, 0.0, -1.0, 0.0, 0.0, 0.0, 0.0],
                                   [0.0, -1.0, 2.0, 0.0, 0.0, -1.0, 0.0, 0.0, 0.0],
                                   [-1.0, 0.0, 0.0, 3.0, -1.0, 0.0, -1.0, 0.0, 0.0],
                                   [0.0, -1.0, 0.0, -1.0, 4.0, -1.0, 0.0, -1.0, 0.0],
                                   [0.0, 0.0, -1.0, 0.0, -1.0, 3.0, 0.0, 0.0, - 1.0],
                                   [0.0, 0.0, 0.0, -1.0, 0.0, 0.0, 2.0, -1.0, 0.0],
                                   [0.0, 0.0, 0.0, 0.0, -1.0, 0.0, -1.0, 3.0, -1.0],
                                   [0.0, 0.0, 0.0, 0.0, 0.0, -1.0, 0.0, -1.0, 2.0]])

            reg_matrix = reg_matrix + 1e-8 * np.identity(9)

            cov_reg_matrix = cov_matrix + reg_matrix

            chi_sq_term = 0.0
            gl_term = 0.0008
            det_cov_reg_term = np.log(np.linalg.det(cov_reg_matrix))
            print(reg_matrix)
            det_reg_term = fitting.compute_log_determinant_of_matrix_cholesky(reg_matrix)
            noise_term = 9.0 * np.log(2 * np.pi * 1.0 ** 2.0)

            evidence_expected = -0.5 * (chi_sq_term + gl_term + det_cov_reg_term - det_reg_term + noise_term)

            assert fitting.fit_data_with_pixelization(grid_data=grid_datas, pix=pix, kernel_convolver=kernel_convolver,
                                                      tracer=ray_trace, mapper_cluster=mapper_cluster) == \
                   pytest.approx(evidence_expected, 1e-4)<|MERGE_RESOLUTION|>--- conflicted
+++ resolved
@@ -19,7 +19,7 @@
 @pytest.fixture(name='sim_grid_9x9', scope='function')
 def sim_grid_9x9():
     sim_grid_9x9.ma = mask.Mask.for_simulate(shape_arc_seconds=(5.5, 5.5), pixel_scale=0.5, psf_size=(3, 3))
-    sim_grid_9x9.image_grid = grids.CoordsCollection.from_mask(mask=sim_grid_9x9.ma, sub_grid_size=1,
+    sim_grid_9x9.image_grid = grids.CoordsCollection.from_mask(mask=sim_grid_9x9.ma, grid_size_sub=1,
                                                                blurring_shape=(3, 3))
     sim_grid_9x9.mappers = grids.MapperCollection.from_mask(mask=sim_grid_9x9.ma)
     return sim_grid_9x9
@@ -29,7 +29,7 @@
 def fit_grid_9x9():
     fit_grid_9x9.ma = mask.Mask.for_simulate(shape_arc_seconds=(4.5, 4.5), pixel_scale=0.5, psf_size=(5, 5))
     fit_grid_9x9.ma = mask.Mask(array=fit_grid_9x9.ma, pixel_scale=1.0)
-    fit_grid_9x9.image_grid = grids.CoordsCollection.from_mask(mask=fit_grid_9x9.ma, sub_grid_size=2,
+    fit_grid_9x9.image_grid = grids.CoordsCollection.from_mask(mask=fit_grid_9x9.ma, grid_size_sub=2,
                                                                blurring_shape=(3, 3))
     fit_grid_9x9.mappers = grids.MapperCollection.from_mask(mask=fit_grid_9x9.ma)
     return fit_grid_9x9
@@ -44,12 +44,11 @@
 @pytest.fixture(scope='function')
 def galaxy_light_sersic():
     sersic = lp.EllipticalSersic(axis_ratio=0.5, phi=0.0, intensity=1.0, effective_radius=2.0,
-                                 sersic_index=1.0)
+                                             sersic_index=1.0)
     return galaxy.Galaxy(light_profiles=[sersic])
 
 
 class TestCase:
-<<<<<<< HEAD
 
     class TestRectangularPixelization:
 
@@ -115,11 +114,10 @@
                                                       tracer=ray_trace, mapper_cluster=mapper_cluster) == \
                    pytest.approx(evidence_expected,1e-4)
 
-=======
->>>>>>> 838c80ea
     class TestClusterPixelization:
 
         def test__image_all_1s__direct_image_to_source_mapping__perfect_fit_even_with_regularization(self):
+
             im = np.array([[0.0, 0.0, 0.0, 0.0, 0.0],
                            [0.0, 1.0, 1.0, 1.0, 0.0],
                            [0.0, 1.0, 1.0, 1.0, 0.0],
@@ -128,10 +126,10 @@
 
             ma = mask.Mask.for_simulate(shape_arc_seconds=(3.0, 3.0), pixel_scale=1.0, psf_size=(3, 3))
 
-            image_grid = grids.CoordsCollection.from_mask(mask=ma, sub_grid_size=1, blurring_shape=(3, 3))
+            image_grid = grids.CoordsCollection.from_mask(mask=ma, grid_size_sub=1, blurring_shape=(3, 3))
             grid_datas = grids.DataCollection.from_mask(mask=ma, image=im, noise=np.ones(im.shape),
                                                         exposure_time=np.ones(im.shape))
-            mapper_cluster = grids.GridClusterPixelization.from_mask(mask=ma, cluster_grid_size=1)
+            mapper_cluster = grids.MapperCluster.from_mask(mask=ma, cluster_grid_size=1)
 
             ray_trace = ray_tracing.Tracer(lens_galaxies=[], source_galaxies=[], image_plane_grids=image_grid)
 
@@ -139,7 +137,7 @@
                                                    regularization_coefficients=(1.0,))
 
             frame = frame_convolution.FrameMaker(mask=ma)
-            convolver = frame.convolver_for_kernel_shape(kernel_shape=(3, 3))
+            convolver = frame.convolver_for_kernel_shape(kernel_shape=(3,3))
             # This PSF leads to no blurring, so equivalent to being off.
             kernel_convolver = convolver.convolver_for_kernel(kernel=np.array([[0., 0., 0.],
                                                                                [0., 1., 0.],
@@ -155,15 +153,15 @@
                                    [0.0, 0.0, 0.0, 0.0, 0.0, 0.0, 0.0, 1.0, 0.0],
                                    [0.0, 0.0, 0.0, 0.0, 0.0, 0.0, 0.0, 0.0, 1.0]])
 
-            reg_matrix = np.array([[2.0, -1.0, 0.0, -1.0, 0.0, 0.0, 0.0, 0.0, 0.0],
-                                   [-1.0, 3.0, -1.0, 0.0, -1.0, 0.0, 0.0, 0.0, 0.0],
-                                   [0.0, -1.0, 2.0, 0.0, 0.0, -1.0, 0.0, 0.0, 0.0],
-                                   [-1.0, 0.0, 0.0, 3.0, -1.0, 0.0, -1.0, 0.0, 0.0],
-                                   [0.0, -1.0, 0.0, -1.0, 4.0, -1.0, 0.0, -1.0, 0.0],
-                                   [0.0, 0.0, -1.0, 0.0, -1.0, 3.0, 0.0, 0.0, - 1.0],
-                                   [0.0, 0.0, 0.0, -1.0, 0.0, 0.0, 2.0, -1.0, 0.0],
-                                   [0.0, 0.0, 0.0, 0.0, -1.0, 0.0, -1.0, 3.0, -1.0],
-                                   [0.0, 0.0, 0.0, 0.0, 0.0, -1.0, 0.0, -1.0, 2.0]])
+            reg_matrix = np.array([[ 2.0, -1.0,  0.0, -1.0,  0.0,  0.0,  0.0,  0.0,  0.0],
+                                   [-1.0,  3.0, -1.0,  0.0, -1.0,  0.0,  0.0,  0.0,  0.0],
+                                   [ 0.0, -1.0,  2.0,  0.0,  0.0, -1.0,  0.0,  0.0,  0.0],
+                                   [-1.0,  0.0,  0.0,  3.0, -1.0,  0.0, -1.0,  0.0,  0.0],
+                                   [ 0.0, -1.0,  0.0, -1.0,  4.0, -1.0,  0.0, -1.0,  0.0],
+                                   [ 0.0,  0.0, -1.0,  0.0, -1.0,  3.0,  0.0,  0.0,- 1.0],
+                                   [ 0.0,  0.0,  0.0, -1.0,  0.0,  0.0,  2.0, -1.0,  0.0],
+                                   [ 0.0,  0.0,  0.0,  0.0, -1.0,  0.0, -1.0,  3.0, -1.0],
+                                   [ 0.0,  0.0,  0.0,  0.0,  0.0, -1.0,  0.0, -1.0,  2.0]])
 
             reg_matrix = reg_matrix + 1e-8 * np.identity(9)
 
@@ -174,10 +172,10 @@
             det_cov_reg_term = np.log(np.linalg.det(cov_reg_matrix))
             print(reg_matrix)
             det_reg_term = fitting.compute_log_determinant_of_matrix_cholesky(reg_matrix)
-            noise_term = 9.0 * np.log(2 * np.pi * 1.0 ** 2.0)
+            noise_term = 9.0*np.log(2 * np.pi * 1.0 ** 2.0)
 
-            evidence_expected = -0.5 * (chi_sq_term + gl_term + det_cov_reg_term - det_reg_term + noise_term)
+            evidence_expected = -0.5*(chi_sq_term + gl_term + det_cov_reg_term - det_reg_term + noise_term)
 
             assert fitting.fit_data_with_pixelization(grid_data=grid_datas, pix=pix, kernel_convolver=kernel_convolver,
                                                       tracer=ray_trace, mapper_cluster=mapper_cluster) == \
-                   pytest.approx(evidence_expected, 1e-4)+                   pytest.approx(evidence_expected,1e-4)