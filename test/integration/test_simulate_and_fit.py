import os

import numpy as np
import pytest
import shutil

import autolens as al
from autolens import array_util


def test__simulate_lensed_source_and_fit__no_psf_blurring__chi_squared_is_0__noise_normalization_correct():
    psf = al.PSF(
        array=np.array([[0.0, 0.0, 0.0], [0.0, 1.0, 0.0], [0.0, 0.0, 0.0]]),
        pixel_scale=0.2,
    )

    grid = al.Grid.from_shape_pixel_scale_and_sub_size(
        shape=(11, 11), pixel_scale=0.2, sub_size=2
    )

    lens_galaxy = al.Galaxy(
        redshift=0.5,
        light=al.light_profiles.EllipticalSersic(centre=(0.1, 0.1), intensity=0.1),
        mass=al.mass_profiles.EllipticalIsothermal(
            centre=(0.1, 0.1), einstein_radius=1.8
        ),
    )

    source_galaxy = al.Galaxy(
        redshift=1.0,
        light=al.light_profiles.EllipticalExponential(centre=(0.1, 0.1), intensity=0.5),
    )

    tracer = al.Tracer.from_galaxies(galaxies=[lens_galaxy, source_galaxy])

<<<<<<< HEAD
    imaging_simulated = al.SimulatedCCDData.from_tracer_grid_and_exposure_arrays(
=======
    imaging_simulated = al.SimulatedImagingData.from_tracer_grid_and_exposure_arrays(
>>>>>>> 1d051a81
        tracer=tracer,
        grid=grid,
        pixel_scale=0.2,
        exposure_time=300.0,
        psf=psf,
        background_sky_level=0.0,
        add_noise=False,
    )

    imaging_simulated.noise_map = np.ones(imaging_simulated.image.shape)

    path = "{}/data_temp/simulate_and_fit".format(
        os.path.dirname(os.path.realpath(__file__))
    )  # Setup path so we can output the simulated image.

    try:
        shutil.rmtree(path)
    except FileNotFoundError:
        pass

    if os.path.exists(path) is False:
        os.makedirs(path)

    array_util.numpy_array_2d_to_fits(
        array_2d=imaging_simulated.image, file_path=path + "/image.fits"
    )
    array_util.numpy_array_2d_to_fits(
        array_2d=imaging_simulated.noise_map, file_path=path + "/noise_map.fits"
    )
    array_util.numpy_array_2d_to_fits(array_2d=psf, file_path=path + "/psf.fits")

    imaging_data = al.load_imaging_data_from_fits(
        image_path=path + "/image.fits",
        noise_map_path=path + "/noise_map.fits",
        psf_path=path + "/psf.fits",
        pixel_scale=0.2,
    )

    mask = al.Mask.circular(
        shape=imaging_data.image.shape, pixel_scale=0.2, sub_size=2, radius_arcsec=0.8
    )

<<<<<<< HEAD
    lens_data = al.LensData(imaging_data=imaging_data, mask=mask)
=======
    lens_data = al.LensImagingData(imaging_data=imaging_data, mask=mask)
>>>>>>> 1d051a81

    tracer = al.Tracer.from_galaxies(galaxies=[lens_galaxy, source_galaxy])

    fit = al.LensImagingFit.from_lens_imaging_data_and_tracer(lens_imaging_data=lens_data, tracer=tracer)

    assert fit.chi_squared == 0.0

    path = "{}/data_temp".format(
        os.path.dirname(os.path.realpath(__file__))
    )  # Setup path so we can output the simulated image.

    if os.path.exists(path) == True:
        shutil.rmtree(path)


def test__simulate_lensed_source_and_fit__include_psf_blurring__chi_squared_is_0__noise_normalization_correct():

    psf = al.PSF.from_gaussian(shape=(3, 3), pixel_scale=0.2, sigma=0.75)

    grid = al.Grid.from_shape_pixel_scale_and_sub_size(
        shape=(11, 11), pixel_scale=0.2, sub_size=1
    )

    lens_galaxy = al.Galaxy(
        redshift=0.5,
        light=al.light_profiles.EllipticalSersic(centre=(0.1, 0.1), intensity=0.1),
        mass=al.mass_profiles.EllipticalIsothermal(
            centre=(0.1, 0.1), einstein_radius=1.8
        ),
    )
    source_galaxy = al.Galaxy(
        redshift=1.0,
        light=al.light_profiles.EllipticalExponential(centre=(0.1, 0.1), intensity=0.5),
    )
    tracer = al.Tracer.from_galaxies(galaxies=[lens_galaxy, source_galaxy])

<<<<<<< HEAD
    imaging_simulated = al.SimulatedCCDData.from_image_and_exposure_arrays(
=======
    imaging_simulated = al.SimulatedImagingData.from_image_and_exposure_arrays(
>>>>>>> 1d051a81
        image=tracer.padded_profile_image_2d_from_grid_and_psf_shape(
            grid=grid, psf_shape=psf.shape
        ),
        pixel_scale=0.2,
        exposure_time=300.0,
        psf=psf,
        background_sky_level=0.0,
        add_noise=False,
    )
    imaging_simulated.noise_map = np.ones(imaging_simulated.image.shape)

    path = "{}/data_temp/simulate_and_fit".format(
        os.path.dirname(os.path.realpath(__file__))
    )  # Setup path so we can output the simulated image.

    try:
        shutil.rmtree(path)
    except FileNotFoundError:
        pass

    if os.path.exists(path) is False:
        os.makedirs(path)

    array_util.numpy_array_2d_to_fits(
        array_2d=imaging_simulated.image, file_path=path + "/image.fits"
    )
    array_util.numpy_array_2d_to_fits(
        array_2d=imaging_simulated.noise_map, file_path=path + "/noise_map.fits"
    )
    array_util.numpy_array_2d_to_fits(array_2d=psf, file_path=path + "/psf.fits")

    imaging_data = al.load_imaging_data_from_fits(
        image_path=path + "/image.fits",
        noise_map_path=path + "/noise_map.fits",
        psf_path=path + "/psf.fits",
        pixel_scale=0.2,
    )

    mask = al.Mask.circular(
        shape=imaging_data.image.shape, pixel_scale=0.2, sub_size=1, radius_arcsec=0.8
    )

<<<<<<< HEAD
    lens_data = al.LensData(imaging_data=imaging_data, mask=mask)
=======
    lens_data = al.LensImagingData(imaging_data=imaging_data, mask=mask)
>>>>>>> 1d051a81

    tracer = al.Tracer.from_galaxies(galaxies=[lens_galaxy, source_galaxy])

    fitter = al.LensImagingFit.from_lens_imaging_data_and_tracer(
        lens_imaging_data=lens_data, tracer=tracer
    )

    assert fitter.chi_squared == pytest.approx(0.0, 1e-4)

    path = "{}/data_temp".format(
        os.path.dirname(os.path.realpath(__file__))
    )  # Setup path so we can output the simulated image.

    if os.path.exists(path) == True:
        shutil.rmtree(path)<|MERGE_RESOLUTION|>--- conflicted
+++ resolved
@@ -33,11 +33,7 @@
 
     tracer = al.Tracer.from_galaxies(galaxies=[lens_galaxy, source_galaxy])
 
-<<<<<<< HEAD
-    imaging_simulated = al.SimulatedCCDData.from_tracer_grid_and_exposure_arrays(
-=======
     imaging_simulated = al.SimulatedImagingData.from_tracer_grid_and_exposure_arrays(
->>>>>>> 1d051a81
         tracer=tracer,
         grid=grid,
         pixel_scale=0.2,
@@ -80,11 +76,7 @@
         shape=imaging_data.image.shape, pixel_scale=0.2, sub_size=2, radius_arcsec=0.8
     )
 
-<<<<<<< HEAD
-    lens_data = al.LensData(imaging_data=imaging_data, mask=mask)
-=======
     lens_data = al.LensImagingData(imaging_data=imaging_data, mask=mask)
->>>>>>> 1d051a81
 
     tracer = al.Tracer.from_galaxies(galaxies=[lens_galaxy, source_galaxy])
 
@@ -121,11 +113,7 @@
     )
     tracer = al.Tracer.from_galaxies(galaxies=[lens_galaxy, source_galaxy])
 
-<<<<<<< HEAD
-    imaging_simulated = al.SimulatedCCDData.from_image_and_exposure_arrays(
-=======
     imaging_simulated = al.SimulatedImagingData.from_image_and_exposure_arrays(
->>>>>>> 1d051a81
         image=tracer.padded_profile_image_2d_from_grid_and_psf_shape(
             grid=grid, psf_shape=psf.shape
         ),
@@ -168,11 +156,7 @@
         shape=imaging_data.image.shape, pixel_scale=0.2, sub_size=1, radius_arcsec=0.8
     )
 
-<<<<<<< HEAD
-    lens_data = al.LensData(imaging_data=imaging_data, mask=mask)
-=======
     lens_data = al.LensImagingData(imaging_data=imaging_data, mask=mask)
->>>>>>> 1d051a81
 
     tracer = al.Tracer.from_galaxies(galaxies=[lens_galaxy, source_galaxy])
 
