--- conflicted
+++ resolved
@@ -149,33 +149,6 @@
         assert instance.galaxies[1].redshift == 0.2
         assert instance.hyper_background_noise.noise_scale == 0.3
 
-<<<<<<< HEAD
-    def test__log_likelihood_cap(self, interferometer_7, mask_7x7):
-        lens_galaxy = al.Galaxy(
-            redshift=0.5, light=al.lp.EllipticalSersic(intensity=0.1)
-        )
-
-        phase_imaging_7x7 = al.PhaseInterferometer(
-            galaxies=dict(lens=lens_galaxy),
-            settings=al.SettingsPhaseInterferometer(
-                settings_masked_interferometer=al.SettingsMaskedInterferometer(
-                    sub_size=1
-                ),
-                log_likelihood_cap=100.0,
-            ),
-            search=mock.MockSearch("test_phase", ),
-            real_space_mask=mask_7x7,
-        )
-
-        analysis = phase_imaging_7x7.make_analysis(
-            dataset=interferometer_7, mask=mask_7x7, results=mock.MockResults()
-        )
-
-        assert analysis.log_likelihood_cap == 100.0
-
-=======
->>>>>>> 51e6dd4b
-
 class TestHyperMethods:
     def test__phase_is_extended_with_hyper_phases__sets_up_hyper_images(
             self, interferometer_7, mask_7x7
