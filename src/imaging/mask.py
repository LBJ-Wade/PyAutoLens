--- conflicted
+++ resolved
@@ -221,13 +221,8 @@
 
         return sub_to_image
 
-<<<<<<< HEAD
-    def compute_grid_data(self, grid_data):
-        """Compute a weighted_data grid, which represents the weighted_data values of a weighted_data-set (e.g. an image, noise, in the mask.
-=======
     def grid_data_from_grid(self, grid_data):
         """Compute a data grid, which represents the data values of a data-set (e.g. an image, noise, in the mask.
->>>>>>> db2162a4
 
         Parameters
         ----------
