--- conflicted
+++ resolved
@@ -4,10 +4,9 @@
 import math
 import numpy as np
 
-
 class Tracer(object):
 
-    def __init__(self, lens_galaxies, source_galaxies, coords_collection, cosmology=None):
+    def __init__(self, lens_galaxies, source_galaxies, image_plane_grids, cosmology=None):
         """The ray-tracing calculations, defined by a lensing system with just one image-plane and source-plane.
 
         By default, this has no associated cosmology, thus all calculations are performed in arc seconds and galaxies \
@@ -22,23 +21,12 @@
             The list of lens galaxies in the image-plane.
         source_galaxies : [Galaxy]
             The list of source galaxies in the source-plane.
-<<<<<<< HEAD
-        coords_collection : MaskedImage
-            The image-plane coordinate coords_collection where ray-tracing calculation are performed, (this includes the
-=======
         image_plane_grids : grids.CoordsCollection
             The image-plane coordinate grids where ray-tracing calculation are performed, (this includes the
->>>>>>> ea1356bc
             image-grid, sub-grid, blurring-grid, etc.).
         cosmology : astropy.cosmology.Planck15
             The cosmology of the ray-tracing calculation.
         """
-<<<<<<< HEAD
-        self.cosmology = cosmology
-        self.image_plane = Plane(lens_galaxies, coords_collection, previous_redshift=None,
-                                 next_redshift=source_galaxies[0].redshift, cosmology=cosmology,
-                                 compute_deflections=True)
-=======
 
         if cosmology is not None:
             self.geometry = TracerGeometry(redshifts=[lens_galaxies[0].redshift, source_galaxies[0].redshift],
@@ -47,22 +35,15 @@
             self.geometry = None
 
         self.image_plane = Plane(lens_galaxies, image_plane_grids, compute_deflections=True)
->>>>>>> ea1356bc
-
-        source_plane_coords_collection = self.image_plane.trace_to_next_plane()
-
-<<<<<<< HEAD
-        self.source_plane = Plane(source_galaxies, source_plane_coords_collection,
-                                  previous_redshift=lens_galaxies[0].redshift,
-                                  next_redshift=None, cosmology=cosmology, compute_deflections=False)
-=======
+
+        source_plane_grids = self.image_plane.trace_to_next_plane()
+
         self.source_plane = Plane(source_galaxies, source_plane_grids, compute_deflections=False)
->>>>>>> ea1356bc
 
     def generate_image_of_galaxy_light_profiles(self, mapping):
         """Generate the image of the galaxies over the entire ray trace."""
-        return self.image_plane.generate_image_of_galaxy_light_profiles(
-            mapping) + self.source_plane.generate_image_of_galaxy_light_profiles(mapping)
+        return self.image_plane.generate_image_of_galaxy_light_profiles(mapping
+        ) + self.source_plane.generate_image_of_galaxy_light_profiles(mapping)
 
     def generate_blurring_image_of_galaxy_light_profiles(self):
         """Generate the image of all galaxy light profiles in the blurring regions of the image."""
@@ -75,12 +56,6 @@
 
 class MultiTracer(object):
 
-<<<<<<< HEAD
-    def __init__(self, galaxies, coords_collection, cosmology, redshift_threshold=0.0):
-
-        self.cosmology = cosmology
-        self.galaxies_redshift_order = sorted(galaxies, key=lambda galaxy: galaxy.redshift, reverse=False)
-=======
     def __init__(self, galaxies, image_plane_grids, cosmology):
         """The ray-tracing calculations, defined by a lensing system with just one image-plane and source-plane.
 
@@ -100,12 +75,11 @@
         """
 
         self.galaxies_redshift_order = sorted(galaxies, key=lambda galaxy : galaxy.redshift, reverse=False)
->>>>>>> ea1356bc
 
         # Ideally we'd extract the planes_red_Shfit order from the list above. However, I dont know how to extract it
         # Using a list of class attributes so make a list of redshifts for now.
 
-        galaxy_redshifts = list(map(lambda galaxy: galaxy.redshift, self.galaxies_redshift_order))
+        galaxy_redshifts = list(map(lambda galaxy : galaxy.redshift, self.galaxies_redshift_order))
         self.planes_redshift_order = [redshift for i, redshift in enumerate(galaxy_redshifts)
                                       if redshift not in galaxy_redshifts[:i]]
         self.geometry = TracerGeometry(redshifts=self.planes_redshift_order, cosmology=cosmology)
@@ -114,19 +88,11 @@
 
         self.planes_galaxies = []
 
-<<<<<<< HEAD
-        for (i, plane_redshift) in enumerate(self.planes_redshift_order):
-            self.planes_galaxies.append(list(map(lambda galaxy:
-                                                 galaxy if galaxy.redshift == plane_redshift else None,
-                                                 self.galaxies_redshift_order)))
-            self.planes_galaxies[i] = list(filter(None, self.planes_galaxies[i]))
-=======
         for (plane_index, plane_redshift) in enumerate(self.planes_redshift_order):
             self.planes_galaxies.append(list(map(lambda galaxy :
                                         galaxy if galaxy.redshift == plane_redshift else None,
                                         self.galaxies_redshift_order)))
             self.planes_galaxies[plane_index] = list(filter(None, self.planes_galaxies[plane_index]))
->>>>>>> ea1356bc
 
         self.planes = []
 
@@ -134,24 +100,8 @@
 
             if plane_index < len(self.planes_redshift_order)-1:
                 compute_deflections = True
-<<<<<<< HEAD
-                previous_redshift = None
-                next_redshift = self.planes_redshift_order[i + 1]
-                new_grid = coords_collection
-            elif i < len(self.planes_redshift_order) - 1:
-                compute_deflections = True
-                previous_redshift = self.planes_redshift_order[i - 1]
-                next_redshift = self.planes_redshift_order[i + 1]
-                new_grid = self.planes[i - 1].trace_to_next_plane()
-            elif i == len(self.planes_redshift_order) - 1:
-                compute_deflections = False
-                previous_redshift = self.planes_redshift_order[i - 1]
-                next_redshift = None
-                new_grid = self.planes[i - 1].trace_to_next_plane()
-=======
             elif plane_index == len(self.planes_redshift_order)-1:
                 compute_deflections = False
->>>>>>> ea1356bc
             else:
                 raise exc.RayTracingException('A galaxy was not correctly allocated its previous / next redshifts')
 
@@ -235,25 +185,13 @@
         return (self.ang_between_planes(plane_i, plane_j) * self.ang_to_final_plane) \
                / (self.ang_to_earth(plane_j) * self.ang_between_planes(plane_i, self.final_plane))
 
-<<<<<<< HEAD
-            self.planes.append(Plane(galaxies=self.planes_galaxies[i], coords_collection=new_grid,
-                                     previous_redshift=previous_redshift, next_redshift=next_redshift,
-                                     cosmology=cosmology, compute_deflections=compute_deflections))
-=======
->>>>>>> ea1356bc
-
 
 class Plane(object):
 
-<<<<<<< HEAD
-    def __init__(self, galaxies, coords_collection, previous_redshift=None, next_redshift=None, cosmology=None,
-                 compute_deflections=True):
-=======
     def __init__(self, galaxies, grids, compute_deflections=True):
->>>>>>> ea1356bc
-        """
-
-        Represents a plane, which is a set of galaxies and coords_collection at a given redshift in the lens ray-tracing
+        """
+
+        Represents a plane, which is a set of galaxies and grids at a given redshift in the lens ray-tracing
         calculation.
 
         The image-plane coordinates are defined on the observed image's uniform regular grid_coords. Calculating its
@@ -275,58 +213,30 @@
         ----------
         galaxies : [Galaxy]
             The galaxies in the plane.
-        coords_collection : coords_collection.GridCoordsCollection
-            The coords_collection of (x,y) coordinates in the plane, including the image grid_coords, sub-grid_coords,
-            blurring, grid_coords, etc.
-        """
-<<<<<<< HEAD
-
-        if cosmology is not None:
-
-            self.arcsec_per_kpc = cosmology.arcsec_per_kpc_proper(z=galaxies[0].redshift)
-            self.kpc_per_arcsec = 1.0 / self.arcsec_per_kpc
-            self.ang_to_earth_kpc = cosmology.angular_diameter_distance(z=galaxies[0].redshift).to('kpc')
-
-            if previous_redshift is not None:
-                self.ang_to_previous_plane_kpc = \
-                    cosmology.angular_diameter_distance_z1z2(previous_redshift, galaxies[0].redshift).to('kpc')
-
-            if next_redshift is not None:
-                self.ang_to_next_plane_kpc = \
-                    cosmology.angular_diameter_distance_z1z2(galaxies[0].redshift, next_redshift).to('kpc')
-                self.ang_next_plane_to_earth_kpc = cosmology.angular_diameter_distance(z=next_redshift).to('kpc')
-
-                # noinspection PyUnresolvedReferences
-                constant_kpc = constants.c.to('kpc / s').value ** 2.0 / (
-                        4 * math.pi * constants.G.to('kpc3 / M_sun s2').value)
-
-                self.critical_density_kpc = constant_kpc * self.ang_next_plane_to_earth_kpc / (
-                            self.ang_to_next_plane_kpc * self.ang_to_earth_kpc)
-
-                self.critical_density_arcsec = self.critical_density_kpc * self.kpc_per_arcsec ** 2.0
-
-=======
->>>>>>> ea1356bc
+        grids : grids.GridCoordsCollection
+            The grids of (x,y) coordinates in the plane, including the image grid_coords, sub-grid_coords, blurring,
+            grid_coords, etc.
+        """
         self.galaxies = galaxies
-        self.coords_collection = coords_collection
+        self.grids = grids
         if compute_deflections:
-            self.deflections = self.coords_collection.deflection_coords_collection_for_galaxies(self.galaxies)
+            self.deflections = self.grids.deflection_grids_for_galaxies(self.galaxies)
 
     def trace_to_next_plane(self):
-        """Trace the coords_collection to the next plane.
+        """Trace the grids to the next plane.
 
         NOTE : This does not work for multi-plane lensing, which requires one to use the previous plane's deflection
         angles to perform the tracing. I guess we'll ultimately call this class 'LensPlanes' and have it as a list.
         """
-        return self.coords_collection.traced_coords_collection_for_deflections(self.deflections)
+        return self.grids.traced_grids_for_deflections(self.deflections)
 
     def generate_image_of_galaxy_light_profiles(self, mapping):
         """Generate the image of the galaxies in this plane."""
-        return self.coords_collection.sub.intensities_via_grid(self.galaxies, mapping)
+        return self.grids.sub.intensities_via_grid(self.galaxies, mapping)
 
     def generate_blurring_image_of_galaxy_light_profiles(self):
         """Generate the image of the galaxies in this plane."""
-        return self.coords_collection.blurring.intensities_via_grid(self.galaxies)
+        return self.grids.blurring.intensities_via_grid(self.galaxies)
 
     def generate_pixelization_matrices_of_galaxy(self, mapping):
 
@@ -335,7 +245,7 @@
         if len(pixelized_galaxies) == 0:
             return None
         if len(pixelized_galaxies) == 1:
-            return pixelized_galaxies[0].pixelization.inversion_from_pix_coords_collection(self.coords_collection.image,
-                                                                                      self.coords_collection.sub, mapping)
+            return pixelized_galaxies[0].pixelization.inversion_from_pix_grids(self.grids.image,
+                                                                               self.grids.sub, mapping)
         elif len(pixelized_galaxies) > 1:
             raise exc.PixelizationException('The number of galaxies with pixelizations in one plane is above 1')