--- conflicted
+++ resolved
@@ -10,12 +10,9 @@
 from scipy.integrate import quad
 from scipy.optimize import fsolve
 from scipy.optimize import root_scalar
-<<<<<<< HEAD
 from astropy import cosmology as cosmo
 from skimage import measure
 
-=======
->>>>>>> c1c281cd
 
 import autofit as af
 from autolens import decorator_util, dimensions as dim
@@ -342,6 +339,9 @@
                                                 redshift_source=redshift_source,
                                                 cosmology=cosmology, kwargs=kwargs)
 
+        return self.mass_within_circle_in_units(radius=einstein_radius, unit_mass=unit_mass, redshift_profile=redshift_profile,
+                                                redshift_source=redshift_source, cosmology=cosmology, kwargs=kwargs)
+
     def deflections_via_potential_from_grid(self, grid, return_sub_grid=False):
 
         potential_1d = self.potential_from_grid(grid=grid)
