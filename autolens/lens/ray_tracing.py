import math

import numpy as np
from astropy import constants
from astropy import cosmology as cosmo
from functools import wraps

from autolens import exc
from autolens.data.array import grids
from autolens.lens import plane as pl
from autolens.lens.util import lens_util
from autolens.model.inversion import pixelizations as pix


def check_tracer_for_redshifts(func):
    """If a tracer's galaxies do not have redshifts, its cosmological quantities cannot be computed. This wrapper \
    makes these functions return *None* if the galaxies do not have redshifts

    Parameters
    ----------
    func : (self) -> Object
        A property function that requires galaxies to have redshifts.
    """

    @wraps(func)
    def wrapper(self):
        """

        Parameters
        ----------
        self

        Returns
        -------
            A value or coordinate in the same coordinate system as those passed in.
        """

        if self.all_planes_have_redshifts is True:
            return func(self)
        else:
            return None

    return wrapper


def check_tracer_for_light_profile(func):
    """If none of the tracer's galaxies have a light profile, it image-plane image cannot be computed. This wrapper \
    makes this property return *None*.

    Parameters
    ----------
    func : (self) -> Object
        A property function that requires galaxies to have a mass profile.
    """

    @wraps(func)
    def wrapper(self):
        """

        Parameters
        ----------
        self

        Returns
        -------
            A value or coordinate in the same coordinate system as those passed in.
        """

        if self.has_light_profile is True:
            return func(self)
        else:
            return None

    return wrapper


def check_tracer_for_mass_profile(func):
    """If none of the tracer's galaxies have a mass profile, it surface density, potential and deflections cannot \
    be computed. This wrapper makes these properties return *None*.

    Parameters
    ----------
    func : (self) -> Object
        A property function that requires galaxies to have a mass profile.
    """

    @wraps(func)
    def wrapper(self):
        """

        Parameters
        ----------
        self

        Returns
        -------
            A value or coordinate in the same coordinate system as those passed in.
        """

        if self.has_mass_profile is True:
            return func(self)
        else:
            return None

    return wrapper


class AbstractTracerCosmology(object):

    def __init__(self, plane_redshifts, cosmology):
        """Abstract Ray tracer for lens systems with any number of planes.

        From the galaxies of the tracer's planes, their grid-stack(s) and the cosmology physically derived quantities \
        (e.g. surface density, angular diameter distances, critical surface densities) can be computed.

        Parameters
        ----------
        plane_redshifts : [pl.Plane] or [pl.PlaneStack]
            The list of the tracer's planes in ascending redshift order.
        cosmology : astropy.cosmology
            The cosmology of the ray-tracing calculation.
        """
        self.plane_redshifts = plane_redshifts
        self.cosmology = cosmology

    @property
    def total_planes(self):
        return len(self.plane_redshifts)

    @property
    def constant_kpc(self):
        # noinspection PyUnresolvedReferences
        return constants.c.to('kpc / s').value ** 2.0 / (4 * math.pi * constants.G.to('kpc3 / M_sun s2').value)

    def arcsec_per_kpc_proper_of_plane(self, i):
        return self.cosmology.arcsec_per_kpc_proper(z=self.plane_redshifts[i]).value

    def kpc_per_arcsec_proper_of_plane(self, i):
        return 1.0 / self.arcsec_per_kpc_proper_of_plane(i)

    def angular_diameter_distance_of_plane_to_earth(self, i):
        return self.cosmology.angular_diameter_distance(self.plane_redshifts[i]).to('kpc').value

    def angular_diameter_distance_between_planes(self, i, j):
        return self.cosmology.angular_diameter_distance_z1z2(self.plane_redshifts[i],
                                                             self.plane_redshifts[j]).to('kpc').value

    @property
    def angular_diameter_distance_to_source_plane(self):
        return self.cosmology.angular_diameter_distance(self.plane_redshifts[-1]).to('kpc').value

    def critical_density_kpc_between_planes(self, i, j):
        return self.constant_kpc * self.angular_diameter_distance_of_plane_to_earth(j) / \
               (self.angular_diameter_distance_between_planes(i, j) *
                self.angular_diameter_distance_of_plane_to_earth(i))

    def critical_density_arcsec_between_planes(self, i, j):
        return self.critical_density_kpc_between_planes(i=i, j=j) * self.kpc_per_arcsec_proper_of_plane(i=i) ** 2.0

    def scaling_factor_between_planes(self, i, j):
        return lens_util.scaling_factor_between_redshifts_for_cosmology(z1=self.plane_redshifts[i],
                                                                        z2=self.plane_redshifts[j],
                                                                        z_final=self.plane_redshifts[-1],
                                                                        cosmology=self.cosmology)

    @property
    @check_tracer_for_redshifts
    def angular_diameter_distance_from_image_to_source_plane(self):
        return self.angular_diameter_distance_between_planes(i=0, j=-1)


class AbstractTracer(AbstractTracerCosmology):

    def __init__(self, planes, cosmology):
        """Abstract Ray tracer for lens systems with any number of planes.

        From the galaxies of the tracer's planes, their grid-stack(s) and the cosmology physically derived quantities \
        (e.g. surface density, angular diameter distances, critical surface densities) can be computed.

        Parameters
        ----------
        planes : [pl.Plane] or [pl.PlaneStack]
            The list of the tracer's planes in ascending redshift order.
        cosmology : astropy.cosmology
            The cosmology of the ray-tracing calculation.
        """

        self.planes = planes
        super(AbstractTracer, self).__init__(plane_redshifts=[plane.redshift for plane in self.planes],
                                             cosmology=cosmology)

    @property
    def image_plane(self):
        return self.planes[0]

    @property
    def source_plane(self):
        return self.planes[-1]

    @property
    def all_planes_have_redshifts(self):
        return None not in self.plane_redshifts

    @property
    def has_light_profile(self):
        return any(list(map(lambda plane: plane.has_light_profile, self.planes)))

    @property
    def has_mass_profile(self):
        return any(list(map(lambda plane: plane.has_mass_profile, self.planes)))

    @property
    def has_pixelization(self):
        return any(list(map(lambda plane: plane.has_pixelization, self.planes)))

    @property
    def has_regularization(self):
        return any(list(map(lambda plane: plane.has_regularization, self.planes)))

    @property
    def has_padded_grids(self):
        return isinstance(self.planes[0].grids.regular, grids.PaddedRegularGrid)

    @property
    def galaxies(self):
        return list([galaxy for plane in self.planes for galaxy in plane.galaxies])

    @property
    def galaxies_in_planes(self):
        return list([plane.galaxies for plane in self.planes])

    @property
    @check_tracer_for_light_profile
    def image_plane_image(self):
<<<<<<< HEAD
        return self.image_plane.grid_stack.scaled_array_from_array_1d(array_1d=self.image_plane_image_1d)
=======
        return  self.image_plane.grid_stack.scaled_array_2d_from_array_1d(array_1d=self.image_plane_image_1d)
>>>>>>> 8b85b372

    @property
    @check_tracer_for_light_profile
    def image_plane_image_for_simulation(self):
        return sum(self.image_plane_image_of_planes_for_simulation)

    @property
    def image_plane_image_of_planes_for_simulation(self):
        return [plane.image_plane_image_for_simulation for plane in self.planes]

    @property
    @check_tracer_for_light_profile
    def image_plane_image_1d(self):
        return sum(self.image_plane_image_1d_of_planes)

    @property
    def image_plane_image_1d_of_planes(self):
        return [plane.image_plane_image_1d for plane in self.planes]

    @property
    @check_tracer_for_light_profile
    def image_plane_blurring_image_1d(self):
        return sum(self.image_plane_blurring_image_1d_of_planes)

    @property
    def image_plane_blurring_image_1d_of_planes(self):
        return [plane.image_plane_blurring_image_1d for plane in self.planes]

    @property
    def mappers_of_planes(self):
        return list(filter(None, [plane.mapper for plane in self.planes]))

    @property
    def regularizations_of_planes(self):
        return list(filter(None, [plane.regularization for plane in self.planes]))

    @property
    @check_tracer_for_mass_profile
    def surface_density(self):
        return sum([plane.surface_density for plane in self.planes])

    @property
    @check_tracer_for_mass_profile
    def potential(self):
        return sum([plane.potential for plane in self.planes])

    @property
    @check_tracer_for_mass_profile
    def deflections_y(self):
        return sum([plane.deflections_y for plane in self.planes])

    @property
    @check_tracer_for_mass_profile
    def deflections_x(self):
        return sum([plane.deflections_x for plane in self.planes])

    @property
    @check_tracer_for_redshifts
    def critical_density_kpc(self):
        return self.constant_kpc * self.source_plane.angular_diameter_distance_to_earth / \
               (self.angular_diameter_distance_from_image_to_source_plane *
                self.image_plane.angular_diameter_distance_to_earth)

    @property
    @check_tracer_for_redshifts
    def critical_density_arcsec(self):
        return self.critical_density_kpc * self.image_plane.kpc_per_arcsec_proper ** 2.0

    @property
    def einstein_radii_arcsec_of_planes(self):
        return [plane.einstein_radius_arcsec for plane in self.planes]

    @property
    def einstein_radii_kpc_of_planes(self):
        return [plane.einstein_radius_kpc for plane in self.planes]

    @property
    @check_tracer_for_redshifts
    def einstein_masses_of_planes(self):
        return [plane.einstein_mass(critical_density_arcsec=self.critical_density_arcsec) for plane in self.planes]

    def grid_at_redshift_from_image_plane_grid_and_redshift(self, image_plane_grid, redshift):
        """For an input grid of (y,x) arc-second image-plane coordinates, ray-trace the coordinates to any redshift in \
        the strong lens configuration.

        This is performed using multi-plane ray-tracing and the existing redshifts and planes of the tracer. However, \
        any redshift can be input even if a plane does not exist there, including redshifts before the first plane \
        of the lensing system.

        Parameters
        ----------
        image_plane_grid : ndsrray or grids.RegularGrid
            The image-plane grid which is traced to the redshift.
        redshift : float
            The redshift the image-plane grid is traced to.
        """

        # TODO : We need to come up with a better abstraction for multi-plane lensing 0_0

        image_plane_grid_stack = grids.GridStack(regular=image_plane_grid, sub=np.array([[0.0, 0.0]]),
                                                 blurring=np.array([[0.0, 0.0]]))

        tracer = TracerMultiPlanes(galaxies=self.galaxies, image_plane_grid_stack=image_plane_grid_stack,
                                   border=None, cosmology=self.cosmology)

        for plane_index in range(0, len(self.plane_redshifts)):

            new_grid_stack = image_plane_grid_stack

            if redshift <= tracer.plane_redshifts[plane_index]:

                # If redshift is between two planes, we need to map over all previous planes coordinates / deflections.

                if plane_index > 0:
                    for previous_plane_index in range(plane_index):
                        scaling_factor = lens_util.scaling_factor_between_redshifts_for_cosmology(
                            z1=tracer.plane_redshifts[previous_plane_index], z2=redshift,
                            z_final=tracer.plane_redshifts[-1], cosmology=tracer.cosmology)

                        scaled_deflection_stack = lens_util.scaled_deflection_stack_from_plane_and_scaling_factor(
                            plane=tracer.planes[previous_plane_index], scaling_factor=scaling_factor)

                        new_grid_stack = \
                            lens_util.grid_stack_from_deflection_stack(grid_stack=new_grid_stack,
                                                                       deflection_stack=scaled_deflection_stack)

                # If redshift is before the first plane, no change to image pllane coordinates.

                elif plane_index == 0:

                    return new_grid_stack.regular

                return new_grid_stack.regular

    def masses_of_image_plane_galaxies_within_circles(self, radius):
        """
        Compute the total mass of all galaxies in the image-plane within a circle of specified radius, using the \
        plane's critical surface density to convert this to physical units.

        For a single galaxy, inputting the Einstein Radius should provide an accurate measurement of the Einstein \
        mass. Use of other radii may be subject to systematic offsets, because lens does not directly measure the \
        mass of a galaxy beyond the Einstein radius.

        For multiple galaxies, the Einstein mass of the entire image-plane is evenly divided across its galaxies. \
        This could be highly inaccurate and users are recommended to cross-check mass estimates using different radii.

        See *galaxy.dimensionless_mass_within_circle* and *mass_profiles.dimensionless_mass_within_circle* for details \
        of how this is performed.

        Parameters
        ----------
        radius : float
            The radius of the circle to compute the dimensionless mass within.
        """
        return self.image_plane.masses_of_galaxies_within_circles(radius=radius,
                                                                  conversion_factor=self.critical_density_arcsec)

    def masses_of_image_plane_galaxies_within_ellipses(self, major_axis):
        """
        Compute the total mass of all galaxies in this plane within a ellipse of specified major-axis.

        For a single galaxy, inputting the Einstein Radius should provide an accurate measurement of the Einstein \
        mass. Use of other radii may be subject to systematic offsets, because lens does not directly measure the \
        mass of a galaxy beyond the Einstein radius.

        For multiple galaxies, the Einstein mass of the entire image-plane is evenly divided across its galaxies. \
        This could be highly inaccurate and users are recommended to cross-check mass estimates using different radii.

        See *galaxy.dimensionless_mass_within_ellipse* and *mass_profiles.dimensionless_mass_within_ellipse* for details
        of how this is performed.

        Parameters
        ----------
        major_axis : float
            The major-axis of the ellipse to compute the dimensionless mass within.
        """
        return self.image_plane.masses_of_galaxies_within_ellipses(major_axis=major_axis,
                                                                   conversion_factor=self.critical_density_arcsec)


class TracerImagePlane(AbstractTracer):

    def __init__(self, lens_galaxies, image_plane_grid_stack, border=None, cosmology=cosmo.Planck15):
        """Ray tracer for a lens system with just an image-plane. 
        
        As there is only 1 plane, there are no ray-tracing calculations. This class is therefore only used for fitting \ 
        image-plane galaxies with light profiles.
        
        This tracer has only one grid-stack (see grid_stack.GridStack) which is used for ray-tracing.

        Parameters
        ----------
        lens_galaxies : [Galaxy]
            The list of lens galaxies in the image-plane.
        image_plane_grid_stack : grid_stacks.GridStack
            The image-plane grid stack which is traced. (includes the regular-grid, sub-grid, blurring-grid, etc.).
        border : masks.RegularGridBorder
            The border of the regular-grid, which is used to relocate demagnified traced pixels to the \
            source-plane borders.
        cosmology : astropy.cosmology
            The cosmology of the ray-tracing calculation.
        """

        if not lens_galaxies:
            raise exc.RayTracingException('No lens galaxies have been input into the Tracer')

        image_plane = pl.Plane(galaxies=lens_galaxies, grid_stack=image_plane_grid_stack, border=border,
                               compute_deflections=True, cosmology=cosmology)

        super(TracerImagePlane, self).__init__(planes=[image_plane], cosmology=cosmology)


class TracerImageSourcePlanes(AbstractTracer):

    def __init__(self, lens_galaxies, source_galaxies, image_plane_grid_stack, border=None, cosmology=cosmo.Planck15):
        """Ray-tracer for a lens system with two planes, an image-plane and source-plane.

        This tracer has only one grid-stack (see grid_stack.GridStack) which is used for ray-tracing.

        Parameters
        ----------
        lens_galaxies : [Galaxy]
            The list of galaxies in the image-plane.
        source_galaxies : [Galaxy]
            The list of galaxies in the source-plane.
        image_plane_grid_stack : grid_stacks.GridStack
            The image-plane grid stack which is traced. (includes the regular-grid, sub-grid, blurring-grid, etc.).
        border : masks.RegularGridBorder
            The border of the regular-grid, which is used to relocate demagnified traced pixels to the \
            source-plane borders.
        cosmology : astropy.cosmology.Planck15
            The cosmology of the ray-tracing calculation.
        """

        image_plane_grid_stack = pix.setup_image_plane_pixelization_grid_from_galaxies_and_grid_stack(
            galaxies=source_galaxies, grid_stack=image_plane_grid_stack)

        image_plane = pl.Plane(galaxies=lens_galaxies, grid_stack=image_plane_grid_stack, border=border,
                               compute_deflections=True, cosmology=cosmology)

        source_plane_grid_stack = image_plane.trace_grid_stack_to_next_plane()

        source_plane = pl.Plane(galaxies=source_galaxies, grid_stack=source_plane_grid_stack, border=border,
                                compute_deflections=False, cosmology=cosmology)

        super(TracerImageSourcePlanes, self).__init__(planes=[image_plane, source_plane], cosmology=cosmology)


class TracerMultiPlanes(AbstractTracer):

    def __init__(self, galaxies, image_plane_grid_stack, border=None, cosmology=cosmo.Planck15):
        """Ray-tracer for a lens system with any number of planes.

        The redshift of these planes are specified by the redshits of the galaxies; there is a unique plane redshift \
        for every unique galaxy redshift (galaxies with identical redshifts are put in the same plane).

        To perform multi-plane ray-tracing, a cosmology must be supplied so that deflection-angles can be rescaled \
        according to the lens-geometry of the multi-plane system. All galaxies input to the tracer must therefore \
        have redshifts.

        This tracer has only one grid-stack (see grid_stack.GridStack) which is used for ray-tracing.

        Parameters
        ----------
        galaxies : [Galaxy]
            The list of galaxies in the ray-tracing calculation.
        image_plane_grid_stack : grid_stacks.GridStack
            The image-plane grid stack which is traced. (includes the regular-grid, sub-grid, blurring-grid, etc.).
        border : masks.RegularGridBorder
            The border of the regular-grid, which is used to relocate demagnified traced pixels to the \
            source-plane borders.
        cosmology : astropy.cosmology
            The cosmology of the ray-tracing calculation.
        """

        plane_redshifts = lens_util.ordered_plane_redshifts_from_galaxies(galaxies=galaxies)

        galaxies_in_planes = \
            lens_util.galaxies_in_redshift_ordered_planes_from_galaxies(galaxies=galaxies,
                                                                        plane_redshifts=plane_redshifts)

        image_plane_grid_stack = pix.setup_image_plane_pixelization_grid_from_galaxies_and_grid_stack(
            galaxies=galaxies, grid_stack=image_plane_grid_stack)

        planes = []

        for plane_index in range(0, len(plane_redshifts)):

            compute_deflections = lens_util.compute_deflections_at_next_plane(plane_index=plane_index,
                                                                              total_planes=len(plane_redshifts))

            new_grid_stack = image_plane_grid_stack

            if plane_index > 0:
                for previous_plane_index in range(plane_index):
                    scaling_factor = lens_util.scaling_factor_between_redshifts_for_cosmology(
                        z1=plane_redshifts[previous_plane_index], z2=plane_redshifts[plane_index],
                        z_final=plane_redshifts[-1], cosmology=cosmology)

                    scaled_deflection_stack = lens_util.scaled_deflection_stack_from_plane_and_scaling_factor(
                        plane=planes[previous_plane_index], scaling_factor=scaling_factor)

                    new_grid_stack = \
                        lens_util.grid_stack_from_deflection_stack(grid_stack=new_grid_stack,
                                                                   deflection_stack=scaled_deflection_stack)

            planes.append(pl.Plane(galaxies=galaxies_in_planes[plane_index], grid_stack=new_grid_stack,
                                   border=border, compute_deflections=compute_deflections, cosmology=cosmology))

        super(TracerMultiPlanes, self).__init__(planes=planes, cosmology=cosmology)


class TracerMultiPlanesSliced(AbstractTracer):

    def __init__(self, lens_galaxies, line_of_sight_galaxies, source_galaxies, planes_between_lenses,
                 image_plane_grid_stack, border=None, cosmology=cosmo.Planck15):
        """Ray-tracer for a lens system with any number of planes.

        The redshift of these planes are specified by the input parameters *lens_redshifts* and \
         *slices_between_main_planes*. Every galaxy is placed in its closest plane in redshift-space.

        To perform multi-plane ray-tracing, a cosmology must be supplied so that deflection-angles can be rescaled \
        according to the lens-geometry of the multi-plane system. All galaxies input to the tracer must therefore \
        have redshifts.

        This tracer has only one grid-stack (see grid_stack.GridStack) which is used for ray-tracing.

        Parameters
        ----------
        lens_galaxies : [Galaxy]
            The list of galaxies in the ray-tracing calculation.
        image_plane_grid_stack : grid_stacks.GridStack
            The image-plane grid stack which is traced. (includes the regular-grid, sub-grid, blurring-grid, etc.).
        planes_between_lenses : [int]
            The number of slices between each main plane. The first entry in this list determines the number of slices \
            between Earth (redshift 0.0) and main plane 0, the next between main planes 0 and 1, etc.
        border : masks.RegularGridBorder
            The border of the regular-grid, which is used to relocate demagnified traced pixels to the \
            source-plane borders.
        cosmology : astropy.cosmology
            The cosmology of the ray-tracing calculation.
        """

        lens_redshifts = lens_util.ordered_plane_redshifts_from_galaxies(galaxies=lens_galaxies)

        plane_redshifts = lens_util.ordered_plane_redshifts_from_lens_and_source_plane_redshifts_and_slice_sizes(
            lens_redshifts=lens_redshifts, planes_between_lenses=planes_between_lenses,
            source_plane_redshift=source_galaxies[0].redshift)

        galaxies_in_planes = \
            lens_util.galaxies_in_redshift_ordered_planes_from_galaxies(galaxies=lens_galaxies + line_of_sight_galaxies,
                                                                        plane_redshifts=plane_redshifts)

        plane_redshifts.append(source_galaxies[0].redshift)
        galaxies_in_planes.append(source_galaxies)

        image_plane_grid_stack = pix.setup_image_plane_pixelization_grid_from_galaxies_and_grid_stack(
            galaxies=lens_galaxies, grid_stack=image_plane_grid_stack)

        planes = []

        for plane_index in range(0, len(plane_redshifts)):

            compute_deflections = lens_util.compute_deflections_at_next_plane(plane_index=plane_index,
                                                                              total_planes=len(plane_redshifts))

            new_grid_stack = image_plane_grid_stack

            if plane_index > 0:
                print()
                for previous_plane_index in range(plane_index):
                    scaling_factor = lens_util.scaling_factor_between_redshifts_for_cosmology(
                        z1=plane_redshifts[previous_plane_index], z2=plane_redshifts[plane_index],
                        z_final=plane_redshifts[-1], cosmology=cosmology)

                    scaled_deflection_stack = lens_util.scaled_deflection_stack_from_plane_and_scaling_factor(
                        plane=planes[previous_plane_index], scaling_factor=scaling_factor)

                    new_grid_stack = \
                        lens_util.grid_stack_from_deflection_stack(grid_stack=new_grid_stack,
                                                                   deflection_stack=scaled_deflection_stack)

            planes.append(pl.PlaneSlice(redshift=plane_redshifts[plane_index], galaxies=galaxies_in_planes[plane_index],
                                        grid_stack=new_grid_stack, border=border,
                                        compute_deflections=compute_deflections, cosmology=cosmology))

        super(TracerMultiPlanesSliced, self).__init__(planes=planes, cosmology=cosmology)


class TracerImageSourcePlanesPositions(AbstractTracer):

    def __init__(self, lens_galaxies, image_plane_positions, cosmology=cosmo.Planck15):
        """Positional ray-tracer for a lens system with two planes, an image-plane and source-plane (source-plane \
        galaxies are not input for the positional ray-tracer, as it is only the proximity that image_plane_positions \
        trace to within one another that needs to be computed).

        By default, this has no associated cosmology, thus all calculations are performed in arc seconds and galaxies \
        do not need input redshifts. If a cosmology is supplied, the plane's angular diameter distances, \
        conversion factors, etc. are used to provide quantities in kpc.

        Parameters
        ----------
        lens_galaxies : [Galaxy]
            The list of lens galaxies in the image-plane.
        image_plane_positions : [[[]]]
            The (y,x) arc-second coordinates of image-plane pixels which (are expected to) mappers to the same \
            location(s) in the source-plane.
        cosmology : astropy.cosmology.Planck15
            The cosmology of the ray-tracing calculation.
        """

        image_plane = pl.PlanePositions(redshift=lens_galaxies[0].redshift, galaxies=lens_galaxies,
                                        positions=image_plane_positions, compute_deflections=True, cosmology=cosmology)

        source_plane_positions = image_plane.trace_to_next_plane()

        source_plane = pl.PlanePositions(redshift=None, galaxies=None, positions=source_plane_positions,
                                         compute_deflections=False, cosmology=cosmology)

        super(TracerImageSourcePlanesPositions, self).__init__(planes=[image_plane, source_plane], cosmology=cosmology)


class TracerMultiPlanesPositions(AbstractTracer):

    def __init__(self, galaxies, image_plane_positions, cosmology=cosmo.Planck15):
        """Positional ray-tracer for a lens system with any number of planes.

        To perform multi-plane ray-tracing, a cosmology must be supplied so that deflection-angles can be rescaled \
        according to the lens-geometry of the multi-plane system.

        Parameters
        ----------
        galaxies : [Galaxy]
            The list of galaxies in the ray-tracing calculation.
        image_plane_positions : [[[]]]
            The (y,x) arc-second coordinates of image-plane pixels which (are expected to) mappers to the same \
            location(s) in the final source-plane.
        cosmology : astropy.cosmology
            The cosmology of the ray-tracing calculation.
        """

        plane_redshifts = lens_util.ordered_plane_redshifts_from_galaxies(galaxies=galaxies)

        galaxies_in_redshift_ordered_lists = \
            lens_util.galaxies_in_redshift_ordered_planes_from_galaxies(galaxies=galaxies,
                                                                        plane_redshifts=plane_redshifts)

        if not galaxies:
            raise exc.RayTracingException('No galaxies have been input into the Tracer (TracerImageSourcePlanes)')

        planes = []

        for plane_index in range(0, len(plane_redshifts)):

            if plane_index < len(plane_redshifts) - 1:
                compute_deflections = True
            elif plane_index == len(plane_redshifts) - 1:
                compute_deflections = False
            else:
                raise exc.RayTracingException('A galaxy was not correctly allocated its previous / next redshifts')

            new_positions = image_plane_positions

            if plane_index > 0:
                for previous_plane_index in range(plane_index):
                    scaling_factor = lens_util.scaling_factor_between_redshifts_for_cosmology(
                        z1=plane_redshifts[previous_plane_index], z2=plane_redshifts[plane_index],
                        z_final=plane_redshifts[-1], cosmology=cosmology)

                    scaled_deflections = list(map(lambda deflections:
                                                  np.multiply(scaling_factor, deflections),
                                                  planes[previous_plane_index].deflections))

                    new_positions = list(map(lambda positions, deflections:
                                             np.subtract(positions, deflections), new_positions, scaled_deflections))

            planes.append(pl.PlanePositions(redshift=plane_redshifts[plane_index],
                                            galaxies=galaxies_in_redshift_ordered_lists[plane_index],
                                            positions=new_positions, compute_deflections=compute_deflections))

        super(TracerMultiPlanesPositions, self).__init__(planes=planes, cosmology=cosmology)<|MERGE_RESOLUTION|>--- conflicted
+++ resolved
@@ -232,11 +232,7 @@
     @property
     @check_tracer_for_light_profile
     def image_plane_image(self):
-<<<<<<< HEAD
-        return self.image_plane.grid_stack.scaled_array_from_array_1d(array_1d=self.image_plane_image_1d)
-=======
-        return  self.image_plane.grid_stack.scaled_array_2d_from_array_1d(array_1d=self.image_plane_image_1d)
->>>>>>> 8b85b372
+        return self.image_plane.grid_stack.scaled_array_2d_from_array_1d(array_1d=self.image_plane_image_1d)
 
     @property
     @check_tracer_for_light_profile
