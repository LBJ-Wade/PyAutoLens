import autofit as af

def pipeline_name_from_name_and_settings(
        pipeline_name, fix_lens_light=False,
        pixelization=None, regularization=None,
        align_bulge_disk_centre=False, align_bulge_disk_axis_ratio=False, align_bulge_disk_phi=False):

    pipeline_tag = pipeline_tag_from_pipeline_settings(
        fix_lens_light=fix_lens_light, align_bulge_disk_centre=align_bulge_disk_centre,
        pixelization=pixelization, regularization=regularization,
        align_bulge_disk_axis_ratio=align_bulge_disk_axis_ratio, align_bulge_disk_phi=align_bulge_disk_phi)

    return pipeline_name + pipeline_tag

def pipeline_tag_from_pipeline_settings(
        fix_lens_light=False,
        pixelization=None, regularization=None,
        align_bulge_disk_centre=False, align_bulge_disk_axis_ratio=False, align_bulge_disk_phi=False):

    fix_lens_light_tag = fix_lens_light_tag_from_fix_lens_light(fix_lens_light=fix_lens_light)

    pixelization_tag = pixelization_tag_from_pixelization(pixelization=pixelization)

    regularization_tag = regularization_tag_from_regularization(regularization=regularization)

    bulge_disk_tag = bulge_disk_tag_from_align_bulge_disks(align_bulge_disk_centre=align_bulge_disk_centre,
                                                           align_bulge_disk_axis_ratio=align_bulge_disk_axis_ratio,
                                                           align_bulge_disk_phi=align_bulge_disk_phi)

    return fix_lens_light_tag + pixelization_tag + regularization_tag + bulge_disk_tag

def fix_lens_light_tag_from_fix_lens_light(fix_lens_light):
    """Generate a tag for if the lens light of the pipeline and / or phase are fixed to a previous estimate, or varied \
     during he analysis, to customize phase names.

    This changes the phase name 'phase_name' as follows:

    fix_lens_light = False -> phase_name
    fix_lens_light = True -> phase_name_fix_lens_light
    """
    if not fix_lens_light:
        return ''
    elif fix_lens_light:
        return '_fix_lens_light'

def pixelization_tag_from_pixelization(pixelization):

    if pixelization is None:
        return ''
    else:
<<<<<<< HEAD
        return '_pix_' + conf.instance.label.get('tag', pixelization().__class__.__name__, str)
=======
        print(pixelization().__class__.__name__)
        return af.conf.instance.label.get('tag', pixelization().__class__.__name__, str)
>>>>>>> 30ba65da

def regularization_tag_from_regularization(regularization):

    if regularization is None:
        return ''
    else:
<<<<<<< HEAD
        return '_reg_' + conf.instance.label.get('tag', regularization().__class__.__name__, str)
=======
        print(regularization().__class__.__name__)
        return af.conf.instance.label.get('tag', regularization().__class__.__name__, str)
>>>>>>> 30ba65da
    
def align_bulge_disk_centre_tag_from_align_bulge_disk_centre(align_bulge_disk_centre):
    """Generate a tag for if the bulge and disk of a bulge-disk system are aligned or not, to customize phase names \
    based on the bulge-disk model. This changee the phase name 'phase_name' as follows:

    bd_align_centres = False -> phase_name
    bd_align_centres = True -> phase_name_bd_align_centres
    """
    if not align_bulge_disk_centre:
        return ''
    elif align_bulge_disk_centre:
        return '_bd_align_centre'

def align_bulge_disk_axis_ratio_tag_from_align_bulge_disk_axis_ratio(align_bulge_disk_axis_ratio):
    """Generate a tag for if the bulge and disk of a bulge-disk system are aligned or not, to customize phase names \
    based on the bulge-disk model. This changes the phase name 'phase_name' as follows:

    bd_align_axis_ratio = False -> phase_name
    bd_align_axis_ratio = True -> phase_name_bd_align_axis_ratio
    """
    if not align_bulge_disk_axis_ratio:
        return ''
    elif align_bulge_disk_axis_ratio:
        return '_bd_align_axis_ratio'

def align_bulge_disk_phi_tag_from_align_bulge_disk_phi(align_bulge_disk_phi):
    """Generate a tag for if the bulge and disk of a bulge-disk system are aligned or not, to customize phase names \
    based on the bulge-disk model. This changes the phase name 'phase_name' as follows:

    bd_align_phi = False -> phase_name
    bd_align_phi = True -> phase_name_bd_align_phi
    """
    if not align_bulge_disk_phi:
        return ''
    elif align_bulge_disk_phi:
        return '_bd_align_phi'

def bulge_disk_tag_from_align_bulge_disks(align_bulge_disk_centre, align_bulge_disk_axis_ratio,
                                          align_bulge_disk_phi):
    """Generate a tag for the alignment of the geometry of the bulge and disk of a bulge-disk system, to customize \
    phase names based on the bulge-disk model. This adds together the bulge_disk tags generated in the 3 functions
    above
    """
    align_bulge_disk_centre_tag = align_bulge_disk_centre_tag_from_align_bulge_disk_centre(
        align_bulge_disk_centre=align_bulge_disk_centre)
    align_bulge_disk_axis_ratio_tag = align_bulge_disk_axis_ratio_tag_from_align_bulge_disk_axis_ratio(
        align_bulge_disk_axis_ratio=align_bulge_disk_axis_ratio)
    align_bulge_disk_phi_tag = align_bulge_disk_phi_tag_from_align_bulge_disk_phi(
        align_bulge_disk_phi=align_bulge_disk_phi)

    return align_bulge_disk_centre_tag + align_bulge_disk_axis_ratio_tag + align_bulge_disk_phi_tag


def phase_tag_from_phase_settings(sub_grid_size, bin_up_factor, image_psf_shape, inversion_psf_shape,
                                  positions_threshold, inner_mask_radii, interp_pixel_scale):
    
    sub_grid_size_tag = sub_grid_size_tag_from_sub_grid_size(sub_grid_size=sub_grid_size)
    bin_up_factor_tag = bin_up_factor_tag_from_bin_up_factor(bin_up_factor=bin_up_factor)
    image_psf_shape_tag = image_psf_shape_tag_from_image_psf_shape(image_psf_shape=image_psf_shape)
    inversion_psf_shape_tag = inversion_psf_shape_tag_from_inversion_psf_shape(inversion_psf_shape=inversion_psf_shape)
    positions_threshold_tag = positions_threshold_tag_from_positions_threshold(positions_threshold=positions_threshold)
    inner_mask_radii_tag = inner_mask_radii_tag_from_inner_circular_mask_radii(inner_mask_radii=inner_mask_radii)
    interp_pixel_scale_tag = interp_pixel_scale_tag_from_interp_pixel_scale(interp_pixel_scale=interp_pixel_scale)

    return sub_grid_size_tag + bin_up_factor_tag + image_psf_shape_tag + inversion_psf_shape_tag + \
           positions_threshold_tag + inner_mask_radii_tag + interp_pixel_scale_tag

def positions_threshold_tag_from_positions_threshold(positions_threshold):
    """Generate a positions threshold tag, to customize phase names based on the threshold that positions are required \
    to trace within one another.

    This changes the phase name 'phase_name' as follows:

    positions_threshold = 1 -> phase_name
    positions_threshold = 2 -> phase_name_positions_threshold_2
    positions_threshold = 2 -> phase_name_positions_threshold_2
    """
    if positions_threshold == None:
        return ''
    else:
        return '_pos_{0:.2f}'.format(positions_threshold)

def sub_grid_size_tag_from_sub_grid_size(sub_grid_size):
    """Generate a sub-grid tag, to customize phase names based on the sub-grid size used.

    This changes the phase name 'phase_name' as follows:

    sub_grid_size = None -> phase_name
    sub_grid_size = 1 -> phase_name_sub_grid_size_2
    sub_grid_size = 4 -> phase_name_sub_grid_size_4
    """
    return '_sub_' + str(sub_grid_size)

def inner_mask_radii_tag_from_inner_circular_mask_radii(inner_mask_radii):
    """Generate an inner mask radii tag, to customize phase names based on the size of the circular masked area in the \
    centre of an image.

    This changes the phase name 'phase_name' as follows:

    inner_circular_mask_radii = 1 -> phase_name
    inner_circular_mask_radii = 2 -> phase_name_inner_circular_mask_radii_2
    inner_circular_mask_radii = 2 -> phase_name_inner_circular_mask_radii_2
    """
    if inner_mask_radii == None:
        return ''
    else:
        return '_inner_mask_{0:.2f}'.format(inner_mask_radii)

def image_psf_shape_tag_from_image_psf_shape(image_psf_shape):
    """Generate an image psf shape tag, to customize phase names based on size of the image PSF that the original PSF \
    is trimmed to for faster run times.

    This changes the phase name 'phase_name' as follows:

    image_psf_shape = 1 -> phase_name
    image_psf_shape = 2 -> phase_name_image_psf_shape_2
    image_psf_shape = 2 -> phase_name_image_psf_shape_2
    """
    if image_psf_shape is None:
        return ''
    else:
        y = str(image_psf_shape[0])
        x = str(image_psf_shape[1])
        return ('_image_psf_' + y + 'x' + x)

def inversion_psf_shape_tag_from_inversion_psf_shape(inversion_psf_shape):
    """Generate an inversion psf shape tag, to customize phase names based on size of the inversion PSF that the \
    original PSF is trimmed to for faster run times.

    This changes the phase name 'phase_name' as follows:

    inversion_psf_shape = 1 -> phase_name
    inversion_psf_shape = 2 -> phase_name_inversion_psf_shape_2
    inversion_psf_shape = 2 -> phase_name_inversion_psf_shape_2
    """
    if inversion_psf_shape is None:
        return ''
    else:
        y = str(inversion_psf_shape[0])
        x = str(inversion_psf_shape[1])
        return ('_inv_psf_' + y + 'x' + x)

def bin_up_factor_tag_from_bin_up_factor(bin_up_factor):
    """Generate a bin up tag, to customize phase names based on the resolutioon the image is binned up by for faster \
    run times.

    This changes the phase name 'phase_name' as follows:

    bin_up_factor = 1 -> phase_name
    bin_up_factor = 2 -> phase_name_bin_up_factor_2
    bin_up_factor = 2 -> phase_name_bin_up_factor_2
    """
    if bin_up_factor == 1 or bin_up_factor is None:
        return ''
    else:
        return '_bin_up_' + str(bin_up_factor)

def interp_pixel_scale_tag_from_interp_pixel_scale(interp_pixel_scale):
    """Generate an interpolation pixel scale tag, to customize phase names based on the resolution of the interpolation \
    grid that deflection angles are computed on before interpolating to the regular and sub grids.

    This changes the phase name 'phase_name' as follows:

    interp_pixel_scale = 1 -> phase_name
    interp_pixel_scale = 2 -> phase_name_interp_pixel_scale_2
    interp_pixel_scale = 2 -> phase_name_interp_pixel_scale_2
    """
    if interp_pixel_scale is None:
        return ''
    else:
        return '_interp_{0:.3f}'.format(interp_pixel_scale)<|MERGE_RESOLUTION|>--- conflicted
+++ resolved
@@ -48,24 +48,14 @@
     if pixelization is None:
         return ''
     else:
-<<<<<<< HEAD
-        return '_pix_' + conf.instance.label.get('tag', pixelization().__class__.__name__, str)
-=======
-        print(pixelization().__class__.__name__)
-        return af.conf.instance.label.get('tag', pixelization().__class__.__name__, str)
->>>>>>> 30ba65da
+        return '_pix_' + af.conf.instance.label.get('tag', pixelization().__class__.__name__, str)
 
 def regularization_tag_from_regularization(regularization):
 
     if regularization is None:
         return ''
     else:
-<<<<<<< HEAD
-        return '_reg_' + conf.instance.label.get('tag', regularization().__class__.__name__, str)
-=======
-        print(regularization().__class__.__name__)
-        return af.conf.instance.label.get('tag', regularization().__class__.__name__, str)
->>>>>>> 30ba65da
+        return '_reg_' + af.conf.instance.label.get('tag', regularization().__class__.__name__, str)
     
 def align_bulge_disk_centre_tag_from_align_bulge_disk_centre(align_bulge_disk_centre):
     """Generate a tag for if the bulge and disk of a bulge-disk system are aligned or not, to customize phase names \
