--- conflicted
+++ resolved
@@ -2,12 +2,7 @@
 
 import autofit as af
 from autolens.model.galaxy import galaxy_fit, galaxy_data as gd
-<<<<<<< HEAD
-from autolens.pipeline.phase.phase import AbstractPhase
-from autolens.pipeline import visualizer
-=======
 from autolens.plotters import visualizer
->>>>>>> 8bd7aadd
 
 
 class Analysis(af.Analysis):
