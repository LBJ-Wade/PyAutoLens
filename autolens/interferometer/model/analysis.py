from astropy import cosmology as cosmo
import logging
<<<<<<< HEAD
from typing import Optional
=======
import numpy as np
>>>>>>> f0a8628e

from autoconf import conf
import autofit as af
import autoarray as aa
import autogalaxy as ag

from autolens.lens.model.analysis import AnalysisDataset
from autolens.lens.model.preloads import Preloads
from autolens.lens.ray_tracing import Tracer
from autolens.interferometer.model.result import ResultInterferometer
from autolens.interferometer.model.visualizer import VisualizerInterferometer
from autolens.interferometer.fit_interferometer import FitInterferometer
from autolens.lens.model.settings import SettingsLens

from autolens import exc

logger = logging.getLogger(__name__)

logger.setLevel(level="INFO")


class AnalysisInterferometer(AnalysisDataset):
    def __init__(
        self,
        dataset,
        positions: aa.Grid2DIrregular = None,
        hyper_dataset_result=None,
        cosmology=cosmo.Planck15,
        settings_pixelization=aa.SettingsPixelization(),
        settings_inversion=aa.SettingsInversion(),
        settings_lens=SettingsLens(),
    ):
        """
        Analysis classes are used by PyAutoFit to fit a model to a dataset via a non-linear search.

        An Analysis class defines the `log_likelihood_function` which fits the model to the dataset and returns the
        log likelihood value defining how well the model fitted the data. The Analysis class handles many other tasks,
        such as visualization, outputting results to hard-disk and storing results in a format that can be loaded after
        the model-fit is complete using PyAutoFit's database tools.

        This Analysis class is used for all model-fits which fit galaxies (or objects containing galaxies like a
        `Tracer`) to an interferometer dataset.

        This class stores the settings used to perform the model-fit for certain components of the model (e.g. a
        pixelization or inversion), the Cosmology used for the analysis and hyper datasets used for certain model
        classes.

        Parameters
        ----------
        dataset
            The interferometer dataset that the model is fitted too.
        hyper_dataset_result
            The hyper-model image and hyper galaxies images of a previous result in a model-fitting pipeline, which are
            used by certain classes for adapting the analysis to the properties of the dataset.
        cosmology
            The Cosmology assumed for this analysis.
        settings_pixelization
            settings controlling how a pixelization is fitted for example if a border is used when creating the
            pixelization.
        settings_inversion
            Settings controlling how an inversion is fitted, for example which linear algebra formalism is used.
        settings_lens
            Settings controlling the lens calculation, for example how close the lensed source's multiple images have
            to trace within one another in the source plane for the model to not be discarded.
        """
        super().__init__(
            dataset=dataset,
            positions=positions,
            hyper_dataset_result=hyper_dataset_result,
            cosmology=cosmology,
            settings_pixelization=settings_pixelization,
            settings_inversion=settings_inversion,
            settings_lens=settings_lens,
        )

        if self.hyper_dataset_result is not None:

            self.set_hyper_dataset(result=self.hyper_dataset_result)

        else:

            self.hyper_galaxy_visibilities_path_dict = None
            self.hyper_model_visibilities = None

    @property
    def interferometer(self):
        return self.dataset

    def modify_before_fit(self, paths: af.DirectoryPaths, model: af.Collection):
        """
        PyAutoFit calls this function immediately before the non-linear search begins, therefore it can be used to
        perform tasks using the final model parameterization.

        This function checks that the hyper-dataset is consistent with previous hyper-datasets if the model-fit is
        being resumed from a previous run, and it visualizes objects which do not change throughout the model fit
        like the dataset.

        Parameters
        ----------
        paths
            The PyAutoFit paths object which manages all paths, e.g. where the non-linear search outputs are stored,
            visualization and the pickled objects used by the aggregator output by this function.
        model
            The PyAutoFit model object, which includes model components representing the galaxies that are fitted to
            the imaging data.
        """
        self.check_and_replace_hyper_images(paths=paths)

        if not paths.is_complete:

            visualizer = VisualizerInterferometer(visualize_path=paths.image_path)

            visualizer.visualize_interferometer(interferometer=self.interferometer)

            visualizer.visualize_hyper_images(
                hyper_galaxy_image_path_dict=self.hyper_galaxy_image_path_dict,
                hyper_model_image=self.hyper_model_image,
            )

            logger.info(
                "PRELOADS - Setting up preloads, may take a few minutes for fits using an inversion."
            )

            self.set_preloads(paths=paths, model=model)

        return self

    def set_hyper_dataset(self, result):
        """
        Using a the result of a previous model-fit, set the hyper-dataset for this analysis. This is used to adapt
        aspects of the model (e.g. the pixelization, regularization scheme) to the properties of the dataset being
        fitted.

        This passes the hyper model image and hyper galaxy images of the previous fit. These represent where different
        galaxies in the dataset are located and thus allows the fit to adapt different aspects of the model to
        different galaxies in the data.

        It also passes hyper visibilities, which are used to scale the noise of a visibility dataset.

        Parameters
        ----------
        result
            The result of a previous model-fit which contains the model image and model galaxy images of a fit to
            the dataset, which set up the hyper dataset. These are used by certain classes for adapting the analysis
            to the properties of the dataset.
        """
        super().set_hyper_dataset(result=result)

        self.hyper_model_visibilities = result.hyper_model_visibilities
        self.hyper_galaxy_visibilities_path_dict = (
            result.hyper_galaxy_visibilities_path_dict
        )

    def associate_hyper_visibilities(
        self, instance: af.ModelInstance
    ) -> af.ModelInstance:
        """
        Using the model visibilities that were set up as the hyper dataset, associate the galaxy images of that result
        with the galaxies in this model fit.

        Association is performed based on galaxy names, whereby if the name of a galaxy in this search matches the
        full-path name of galaxies in the hyper dataset the galaxy image is passed.

        If the galaxy collection has a different name then an association is not made.

        For example, `galaxies.lens` will match with:
            `galaxies.lens`
        but not with:
            `galaxies.source`

        Parameters
        ----------
        instance
            An instance of the model that is being fitted to the data by this analysis (whose parameters have been set
            via a non-linear search), which has 0 or more galaxies in its tree.

        Returns
        -------
        instance
           The input instance with visibilities associated with galaxies where possible.
        """
        if self.hyper_galaxy_visibilities_path_dict is not None:
            for galaxy_path, galaxy in instance.path_instance_tuples_for_class(
                ag.Galaxy
            ):
                if galaxy_path in self.hyper_galaxy_visibilities_path_dict:
                    galaxy.hyper_model_visibilities = self.hyper_model_visibilities
                    galaxy.hyper_galaxy_visibilities = self.hyper_galaxy_visibilities_path_dict[
                        galaxy_path
                    ]

        return instance

    def log_likelihood_function(self, instance):
        """
        Given an instance of the model, where the model parameters are set via a non-linear search, fit the model
        instance to the interferometer dataset.

        This function returns a log likelihood which is used by the non-linear search to guide the model-fit.

        For this analysis class, this function performs the following steps:

        1) If the analysis has a hyper dataset, associated the model galaxy images of this dataset to the galaxies in
        the model instance.

        2) Extract attributes which model aspects of the data reductions, like the scaling the background sky
        and background noise.

        3) Extracts all galaxies from the model instance and set up a `Tracer`, which includes ordering the galaxies
        by redshift to set up each `Plane`.

        4) Use the `Tracer` and other attributes to create a `FitInterferometer` object, which performs steps such as
        creating model images of every galaxy in the plane, transforming them to the uv-plane via a Fourier transform
        and computing residuals, a chi-squared statistic and the log likelihood.

        Certain models will fail to fit the dataset and raise an exception. For example if an `Inversion` is used, the
        linear algebra calculation may be invalid and raise an Exception. In such circumstances the model is discarded
        and its likelihood value is passed to the non-linear search in a way that it ignores it (for example, using a
        value of -1.0e99).

        Parameters
        ----------
        instance
            An instance of the model that is being fitted to the data by this analysis (whose parameters have been set
            via a non-linear search).

        Returns
        -------
        float
            The log likelihood indicating how well this model instance fitted the interferometer data.
        """
        try:
            return self.fit_interferometer_for_instance(
                instance=instance
            ).figure_of_merit
        except (
            exc.PixelizationException,
            exc.InversionException,
            exc.GridException,
            ValueError,
            np.linalg.LinAlgError,
            OverflowError,
        ) as e:
            raise exc.FitException from e

    def fit_interferometer_for_instance(
        self,
        instance: af.ModelInstance,
        use_hyper_scalings: bool = True,
        preload_overwrite: Optional[Preloads] = None,
        check_positions: bool = True,
    ) -> FitInterferometer:
        """
        Given a model instance create a `FitInterferometer` object.

        This function is used in the `log_likelihood_function` to fit the model to the interferometer data and compute
        the log likelihood.

        Parameters
        ----------
        instance
            An instance of the model that is being fitted to the data by this analysis (whose parameters have been set
            via a non-linear search).
        use_hyper_scalings
            If false, the scaling of the background sky and noise are not performed irrespective of the model components
            themselves.
        preload_overwrite
            If a `Preload` object is input this is used instead of the preloads stored as an attribute in the analysis.
        check_positions
            Whether the multiple image positions of the lensed source should be checked, i.e. whether they trace
            within the position threshold of one another in the source plane.
        profiling_dict
            A dictionary which times functions called to fit the model to data, for profiling.

        Returns
        -------
        FitInterferometer
            The fit of the plane to the interferometer dataset, which includes the log likelihood.
        """
        self.associate_hyper_images(instance=instance)
        tracer = self.tracer_for_instance(instance=instance)

        if check_positions:
            self.settings_lens.check_positions_trace_within_threshold_via_tracer(
                tracer=tracer, positions=self.positions
            )

        hyper_background_noise = self.hyper_background_noise_for_instance(
            instance=instance
        )

        return self.fit_interferometer_for_tracer(
            tracer=tracer,
            hyper_background_noise=hyper_background_noise,
            use_hyper_scalings=use_hyper_scalings,
        )

    def fit_interferometer_for_tracer(
        self,
        tracer: Tracer,
        hyper_background_noise: Optional[ag.hyper_data.HyperBackgroundNoise],
        use_hyper_scalings: bool = True,
        preload_overwrite: Optional[Preloads] = None,
    ):
        """
        Given a `Tracer`, which the analysis constructs from a model instance, create a `FitInterferometer` object.

        This function is used in the `log_likelihood_function` to fit the model to the imaging data and compute the
        log likelihood.

        Parameters
        ----------
        tracer
            The tracer of galaxies whose ray-traced model images are used to fit the imaging data.
        hyper_image_sky
            A model component which scales the background sky level of the data before computing the log likelihood.
        hyper_background_noise
            A model component which scales the background noise level of the data before computing the log likelihood.
        use_hyper_scalings
            If false, the scaling of the background sky and noise are not performed irrespective of the model components
            themselves.
        preload_overwrite
            If a `Preload` object is input this is used instead of the preloads stored as an attribute in the analysis.
        profiling_dict
            A dictionary which times functions called to fit the model to data, for profiling.

        Returns
        -------
        FitImaging
            The fit of the plane to the imaging dataset, which includes the log likelihood.
        """
        preloads = self.preloads if preload_overwrite is None else preload_overwrite

        return FitInterferometer(
            dataset=self.dataset,
            tracer=tracer,
            hyper_background_noise=hyper_background_noise,
            use_hyper_scaling=use_hyper_scalings,
            settings_pixelization=self.settings_pixelization,
            settings_inversion=self.settings_inversion,
            preloads=preloads,
        )

    @property
    def fit_func(self):
        return self.fit_interferometer_for_instance

    def stochastic_log_likelihoods_for_instance(self, instance):
        """
        Certain `Inversion`'s have stochasticity in their log likelihood estimate.

        For example, the `VoronoiBrightnessImage` pixelization, which changes the likelihood depending on how different
        KMeans seeds change the pixel-grid.

        A log likelihood cap can be applied to model-fits performed using these `Inversion`'s to improve error and
        posterior estimates. This log likelihood cap is estimated from a list of stochastic log likelihoods, where
        these log likelihoods are computed using the same model but with different KMeans seeds.

        This function computes these stochastic log likelihoods by iterating over many model-fits using different
        KMeans seeds.

        Parameters
        ----------
       instance
            The maximum log likelihood instance of a model that is has finished being fitted to the dataset.

        Returns
        -------
        float
            A log likelihood cap which is applied in a stochastic model-fit to give improved error and posterior
            estimates.
        """
        instance = self.associate_hyper_images(instance=instance)
        tracer = self.tracer_for_instance(instance=instance)

        if not tracer.has_pixelization:
            return None

        if not any(
            [
                isinstance(pix, aa.pix.VoronoiBrightnessImage)
                for pix in tracer.pixelization_list
            ]
        ):
            return

        hyper_background_noise = self.hyper_background_noise_for_instance(
            instance=instance
        )

        settings_pixelization = (
            self.settings_pixelization.settings_with_is_stochastic_true()
        )

        log_evidences = []

        for i in range(self.settings_lens.stochastic_samples):

            try:
                log_evidence = FitInterferometer(
                    dataset=self.dataset,
                    tracer=tracer,
                    hyper_background_noise=hyper_background_noise,
                    settings_pixelization=settings_pixelization,
                    settings_inversion=self.settings_inversion,
                    preloads=self.preloads,
                ).log_evidence
            except (
                exc.PixelizationException,
                exc.InversionException,
                exc.GridException,
                OverflowError,
            ) as e:
                log_evidence = None

            if log_evidence is not None:
                log_evidences.append(log_evidence)

        return log_evidences

    def visualize(self, paths: af.DirectoryPaths, instance, during_analysis):
        """
        Outputs images of the maximum log likelihood model inferred by the model-fit. This function is called
        throughout the non-linear search at input intervals, and therefore provides on-the-fly visualization of how
        well the model-fit is going.

        The visualization performed by this function includes:

        - Images of the best-fit `Tracer`, including the images of each of its galaxies.

        - Images of the best-fit `FitInterferometer`, including the model-image, residuals and chi-squared of its fit
        to the imaging data.

        - The hyper-images of the model-fit showing how the hyper galaxies are used to represent different galaxies in
        the dataset.

        - If hyper features are used to scale the noise, a `FitInterferometer` with these features turned off may be
        output, to indicate how much these features are altering the dataset.

        The images output by this function are customized using the file `config/visualize/plots.ini`.

        Parameters
        ----------
        paths
            The PyAutoFit paths object which manages all paths, e.g. where the non-linear search outputs are stored,
            visualization, and the pickled objects used by the aggregator output by this function.
        instance
            An instance of the model that is being fitted to the data by this analysis (whose parameters have been set
            via a non-linear search).
        during_analysis
            If True the visualization is being performed midway through the non-linear search before it is finished,
            which may change which images are output.
        """
        instance = self.associate_hyper_images(instance=instance)

        fit = self.fit_interferometer_for_instance(instance=instance)

        visualizer = VisualizerInterferometer(visualize_path=paths.image_path)

        visualizer.visualize_fit_interferometer(
            fit=fit, during_analysis=during_analysis
        )
        visualizer.visualize_tracer(
            tracer=fit.tracer, grid=fit.grid, during_analysis=during_analysis
        )
        if fit.inversion is not None:
            visualizer.visualize_inversion(
                inversion=fit.inversion, during_analysis=during_analysis
            )

        visualizer.visualize_contribution_maps(tracer=fit.tracer)

        if visualizer.plot_fit_no_hyper:
            fit = self.fit_interferometer_for_tracer(
                tracer=fit.tracer,
                hyper_background_noise=None,
                use_hyper_scalings=False,
                preload_overwrite=Preloads(use_w_tilde=False),
            )

            visualizer.visualize_fit_interferometer(
                fit=fit, during_analysis=during_analysis, subfolders="fit_no_hyper"
            )

    def save_results_for_aggregator(
        self,
        paths: af.DirectoryPaths,
        samples: af.OptimizerSamples,
        model: af.Collection,
    ):
        """
        At the end of a model-fit,  this routine saves attributes of the `Analysis` object to the `pickles`
        folder such that they can be loaded after the analysis using PyAutoFit's database and aggregator tools.

        For this analysis it outputs the following:

        - The stochastic log likelihoods of a pixelization, provided the pixelization has functionality that can
        compute likelihoods for different KMeans seeds and grids (e.g. `VoronoiBrightnessImage).

        Parameters
        ----------
        paths
            The PyAutoFit paths object which manages all paths, e.g. where the non-linear search outputs are stored,
            visualization, and the pickled objects used by the aggregator output by this function.
        samples
            A PyAutoFit object which contains the samples of the non-linear search, for example the chains of an MCMC
            run of samples of the nested sampler.
        model
            The PyAutoFit model object, which includes model components representing the galaxies that are fitted to
            the imaging data.
        """
        if conf.instance["general"]["hyper"]["stochastic_outputs"]:
            self.save_stochastic_outputs(paths=paths, samples=samples)

    def make_result(
        self, samples: af.PDFSamples, model: af.Collection, search: af.NonLinearSearch
    ):
        """
        After the non-linear search is complete create its `Result`, which includes:

        - The samples of the non-linear search (E.g. MCMC chains, nested sampling samples) which are used to compute
        the maximum likelihood model, posteriors and other properties.

        - The model used to fit the data, which uses the samples to create specific instances of the model (e.g.
        an instance of the maximum log likelihood model).

        - The non-linear search used to perform the model fit.

        The `ResultInterferometer` object contains a number of methods which use the above objects to create the max
        log likelihood `Plane`, `FitInterferometer`, hyper-galaxy images,etc.

        Parameters
        ----------
        samples
            A PyAutoFit object which contains the samples of the non-linear search, for example the chains of an MCMC
            run of samples of the nested sampler.
        model
            The PyAutoFit model object, which includes model components representing the galaxies that are fitted to
            the imaging data.
        search
            The non-linear search used to perform this model-fit.

        Returns
        -------
        ResultImaging
            The result of fitting the model to the imaging dataset, via a non-linear search.
        """
        return ResultInterferometer(
            samples=samples, model=model, analysis=self, search=search
        )

    def save_attributes_for_aggregator(self, paths: af.DirectoryPaths):
        """
        Before the non-linear search begins, this routine saves attributes of the `Analysis` object to the `pickles`
        folder such that they can be load after the analysis using PyAutoFit's database and aggregator tools.

        For this analysis, it uses the `AnalysisDataset` object's method to output the following:

        - The dataset's data.
        - The dataset's noise-map.
        - The settings associated with the dataset.
        - The settings associated with the inversion.
        - The settings associated with the pixelization.
        - The Cosmology.
        - The hyper dataset's model image and galaxy images, if used.

        This function also outputs attributes specific to an imaging dataset:

       - Its uv-wavelengths
       - Its real space mask.
       - The positions of the brightest pixels in the lensed source which are used to discard mass models.
       - The preloaded image-plane source plane pixelization if used by the analysis. This ensures that differences in
       the scikit-learn library do not lead to different pixelizations being computed if results are transferred from
       a HPC to laptop.

        It is common for these attributes to be loaded by many of the template aggregator functions given in the
        `aggregator` modules. For example, when using the database tools to perform a fit, the default behaviour is for
        the dataset, settings and other attributes necessary to perform the fit to be loaded via the pickle files
        output by this function.

        Parameters
        ----------
        paths
            The PyAutoFit paths object which manages all paths, e.g. where the non-linear search outputs are stored,
            visualization, and the pickled objects used by the aggregator output by this function.
        """
        super().save_attributes_for_aggregator(paths=paths)

        paths.save_object("uv_wavelengths", self.dataset.uv_wavelengths)
        paths.save_object("real_space_mask", self.dataset.real_space_mask)
        paths.save_object("positions", self.positions)
        if self.preloads.sparse_image_plane_grid_list_of_planes is not None:
            paths.save_object(
                "preload_sparse_grids_of_planes",
                self.preloads.sparse_image_plane_grid_list_of_planes,
            )
<|MERGE_RESOLUTION|>--- conflicted
+++ resolved
@@ -1,603 +1,600 @@
-from astropy import cosmology as cosmo
-import logging
-<<<<<<< HEAD
-from typing import Optional
-=======
-import numpy as np
->>>>>>> f0a8628e
-
-from autoconf import conf
-import autofit as af
-import autoarray as aa
-import autogalaxy as ag
-
-from autolens.lens.model.analysis import AnalysisDataset
-from autolens.lens.model.preloads import Preloads
-from autolens.lens.ray_tracing import Tracer
-from autolens.interferometer.model.result import ResultInterferometer
-from autolens.interferometer.model.visualizer import VisualizerInterferometer
-from autolens.interferometer.fit_interferometer import FitInterferometer
-from autolens.lens.model.settings import SettingsLens
-
-from autolens import exc
-
-logger = logging.getLogger(__name__)
-
-logger.setLevel(level="INFO")
-
-
-class AnalysisInterferometer(AnalysisDataset):
-    def __init__(
-        self,
-        dataset,
-        positions: aa.Grid2DIrregular = None,
-        hyper_dataset_result=None,
-        cosmology=cosmo.Planck15,
-        settings_pixelization=aa.SettingsPixelization(),
-        settings_inversion=aa.SettingsInversion(),
-        settings_lens=SettingsLens(),
-    ):
-        """
-        Analysis classes are used by PyAutoFit to fit a model to a dataset via a non-linear search.
-
-        An Analysis class defines the `log_likelihood_function` which fits the model to the dataset and returns the
-        log likelihood value defining how well the model fitted the data. The Analysis class handles many other tasks,
-        such as visualization, outputting results to hard-disk and storing results in a format that can be loaded after
-        the model-fit is complete using PyAutoFit's database tools.
-
-        This Analysis class is used for all model-fits which fit galaxies (or objects containing galaxies like a
-        `Tracer`) to an interferometer dataset.
-
-        This class stores the settings used to perform the model-fit for certain components of the model (e.g. a
-        pixelization or inversion), the Cosmology used for the analysis and hyper datasets used for certain model
-        classes.
-
-        Parameters
-        ----------
-        dataset
-            The interferometer dataset that the model is fitted too.
-        hyper_dataset_result
-            The hyper-model image and hyper galaxies images of a previous result in a model-fitting pipeline, which are
-            used by certain classes for adapting the analysis to the properties of the dataset.
-        cosmology
-            The Cosmology assumed for this analysis.
-        settings_pixelization
-            settings controlling how a pixelization is fitted for example if a border is used when creating the
-            pixelization.
-        settings_inversion
-            Settings controlling how an inversion is fitted, for example which linear algebra formalism is used.
-        settings_lens
-            Settings controlling the lens calculation, for example how close the lensed source's multiple images have
-            to trace within one another in the source plane for the model to not be discarded.
-        """
-        super().__init__(
-            dataset=dataset,
-            positions=positions,
-            hyper_dataset_result=hyper_dataset_result,
-            cosmology=cosmology,
-            settings_pixelization=settings_pixelization,
-            settings_inversion=settings_inversion,
-            settings_lens=settings_lens,
-        )
-
-        if self.hyper_dataset_result is not None:
-
-            self.set_hyper_dataset(result=self.hyper_dataset_result)
-
-        else:
-
-            self.hyper_galaxy_visibilities_path_dict = None
-            self.hyper_model_visibilities = None
-
-    @property
-    def interferometer(self):
-        return self.dataset
-
-    def modify_before_fit(self, paths: af.DirectoryPaths, model: af.Collection):
-        """
-        PyAutoFit calls this function immediately before the non-linear search begins, therefore it can be used to
-        perform tasks using the final model parameterization.
-
-        This function checks that the hyper-dataset is consistent with previous hyper-datasets if the model-fit is
-        being resumed from a previous run, and it visualizes objects which do not change throughout the model fit
-        like the dataset.
-
-        Parameters
-        ----------
-        paths
-            The PyAutoFit paths object which manages all paths, e.g. where the non-linear search outputs are stored,
-            visualization and the pickled objects used by the aggregator output by this function.
-        model
-            The PyAutoFit model object, which includes model components representing the galaxies that are fitted to
-            the imaging data.
-        """
-        self.check_and_replace_hyper_images(paths=paths)
-
-        if not paths.is_complete:
-
-            visualizer = VisualizerInterferometer(visualize_path=paths.image_path)
-
-            visualizer.visualize_interferometer(interferometer=self.interferometer)
-
-            visualizer.visualize_hyper_images(
-                hyper_galaxy_image_path_dict=self.hyper_galaxy_image_path_dict,
-                hyper_model_image=self.hyper_model_image,
-            )
-
-            logger.info(
-                "PRELOADS - Setting up preloads, may take a few minutes for fits using an inversion."
-            )
-
-            self.set_preloads(paths=paths, model=model)
-
-        return self
-
-    def set_hyper_dataset(self, result):
-        """
-        Using a the result of a previous model-fit, set the hyper-dataset for this analysis. This is used to adapt
-        aspects of the model (e.g. the pixelization, regularization scheme) to the properties of the dataset being
-        fitted.
-
-        This passes the hyper model image and hyper galaxy images of the previous fit. These represent where different
-        galaxies in the dataset are located and thus allows the fit to adapt different aspects of the model to
-        different galaxies in the data.
-
-        It also passes hyper visibilities, which are used to scale the noise of a visibility dataset.
-
-        Parameters
-        ----------
-        result
-            The result of a previous model-fit which contains the model image and model galaxy images of a fit to
-            the dataset, which set up the hyper dataset. These are used by certain classes for adapting the analysis
-            to the properties of the dataset.
-        """
-        super().set_hyper_dataset(result=result)
-
-        self.hyper_model_visibilities = result.hyper_model_visibilities
-        self.hyper_galaxy_visibilities_path_dict = (
-            result.hyper_galaxy_visibilities_path_dict
-        )
-
-    def associate_hyper_visibilities(
-        self, instance: af.ModelInstance
-    ) -> af.ModelInstance:
-        """
-        Using the model visibilities that were set up as the hyper dataset, associate the galaxy images of that result
-        with the galaxies in this model fit.
-
-        Association is performed based on galaxy names, whereby if the name of a galaxy in this search matches the
-        full-path name of galaxies in the hyper dataset the galaxy image is passed.
-
-        If the galaxy collection has a different name then an association is not made.
-
-        For example, `galaxies.lens` will match with:
-            `galaxies.lens`
-        but not with:
-            `galaxies.source`
-
-        Parameters
-        ----------
-        instance
-            An instance of the model that is being fitted to the data by this analysis (whose parameters have been set
-            via a non-linear search), which has 0 or more galaxies in its tree.
-
-        Returns
-        -------
-        instance
-           The input instance with visibilities associated with galaxies where possible.
-        """
-        if self.hyper_galaxy_visibilities_path_dict is not None:
-            for galaxy_path, galaxy in instance.path_instance_tuples_for_class(
-                ag.Galaxy
-            ):
-                if galaxy_path in self.hyper_galaxy_visibilities_path_dict:
-                    galaxy.hyper_model_visibilities = self.hyper_model_visibilities
-                    galaxy.hyper_galaxy_visibilities = self.hyper_galaxy_visibilities_path_dict[
-                        galaxy_path
-                    ]
-
-        return instance
-
-    def log_likelihood_function(self, instance):
-        """
-        Given an instance of the model, where the model parameters are set via a non-linear search, fit the model
-        instance to the interferometer dataset.
-
-        This function returns a log likelihood which is used by the non-linear search to guide the model-fit.
-
-        For this analysis class, this function performs the following steps:
-
-        1) If the analysis has a hyper dataset, associated the model galaxy images of this dataset to the galaxies in
-        the model instance.
-
-        2) Extract attributes which model aspects of the data reductions, like the scaling the background sky
-        and background noise.
-
-        3) Extracts all galaxies from the model instance and set up a `Tracer`, which includes ordering the galaxies
-        by redshift to set up each `Plane`.
-
-        4) Use the `Tracer` and other attributes to create a `FitInterferometer` object, which performs steps such as
-        creating model images of every galaxy in the plane, transforming them to the uv-plane via a Fourier transform
-        and computing residuals, a chi-squared statistic and the log likelihood.
-
-        Certain models will fail to fit the dataset and raise an exception. For example if an `Inversion` is used, the
-        linear algebra calculation may be invalid and raise an Exception. In such circumstances the model is discarded
-        and its likelihood value is passed to the non-linear search in a way that it ignores it (for example, using a
-        value of -1.0e99).
-
-        Parameters
-        ----------
-        instance
-            An instance of the model that is being fitted to the data by this analysis (whose parameters have been set
-            via a non-linear search).
-
-        Returns
-        -------
-        float
-            The log likelihood indicating how well this model instance fitted the interferometer data.
-        """
-        try:
-            return self.fit_interferometer_for_instance(
-                instance=instance
-            ).figure_of_merit
-        except (
-            exc.PixelizationException,
-            exc.InversionException,
-            exc.GridException,
-            ValueError,
-            np.linalg.LinAlgError,
-            OverflowError,
-        ) as e:
-            raise exc.FitException from e
-
-    def fit_interferometer_for_instance(
-        self,
-        instance: af.ModelInstance,
-        use_hyper_scalings: bool = True,
-        preload_overwrite: Optional[Preloads] = None,
-        check_positions: bool = True,
-    ) -> FitInterferometer:
-        """
-        Given a model instance create a `FitInterferometer` object.
-
-        This function is used in the `log_likelihood_function` to fit the model to the interferometer data and compute
-        the log likelihood.
-
-        Parameters
-        ----------
-        instance
-            An instance of the model that is being fitted to the data by this analysis (whose parameters have been set
-            via a non-linear search).
-        use_hyper_scalings
-            If false, the scaling of the background sky and noise are not performed irrespective of the model components
-            themselves.
-        preload_overwrite
-            If a `Preload` object is input this is used instead of the preloads stored as an attribute in the analysis.
-        check_positions
-            Whether the multiple image positions of the lensed source should be checked, i.e. whether they trace
-            within the position threshold of one another in the source plane.
-        profiling_dict
-            A dictionary which times functions called to fit the model to data, for profiling.
-
-        Returns
-        -------
-        FitInterferometer
-            The fit of the plane to the interferometer dataset, which includes the log likelihood.
-        """
-        self.associate_hyper_images(instance=instance)
-        tracer = self.tracer_for_instance(instance=instance)
-
-        if check_positions:
-            self.settings_lens.check_positions_trace_within_threshold_via_tracer(
-                tracer=tracer, positions=self.positions
-            )
-
-        hyper_background_noise = self.hyper_background_noise_for_instance(
-            instance=instance
-        )
-
-        return self.fit_interferometer_for_tracer(
-            tracer=tracer,
-            hyper_background_noise=hyper_background_noise,
-            use_hyper_scalings=use_hyper_scalings,
-        )
-
-    def fit_interferometer_for_tracer(
-        self,
-        tracer: Tracer,
-        hyper_background_noise: Optional[ag.hyper_data.HyperBackgroundNoise],
-        use_hyper_scalings: bool = True,
-        preload_overwrite: Optional[Preloads] = None,
-    ):
-        """
-        Given a `Tracer`, which the analysis constructs from a model instance, create a `FitInterferometer` object.
-
-        This function is used in the `log_likelihood_function` to fit the model to the imaging data and compute the
-        log likelihood.
-
-        Parameters
-        ----------
-        tracer
-            The tracer of galaxies whose ray-traced model images are used to fit the imaging data.
-        hyper_image_sky
-            A model component which scales the background sky level of the data before computing the log likelihood.
-        hyper_background_noise
-            A model component which scales the background noise level of the data before computing the log likelihood.
-        use_hyper_scalings
-            If false, the scaling of the background sky and noise are not performed irrespective of the model components
-            themselves.
-        preload_overwrite
-            If a `Preload` object is input this is used instead of the preloads stored as an attribute in the analysis.
-        profiling_dict
-            A dictionary which times functions called to fit the model to data, for profiling.
-
-        Returns
-        -------
-        FitImaging
-            The fit of the plane to the imaging dataset, which includes the log likelihood.
-        """
-        preloads = self.preloads if preload_overwrite is None else preload_overwrite
-
-        return FitInterferometer(
-            dataset=self.dataset,
-            tracer=tracer,
-            hyper_background_noise=hyper_background_noise,
-            use_hyper_scaling=use_hyper_scalings,
-            settings_pixelization=self.settings_pixelization,
-            settings_inversion=self.settings_inversion,
-            preloads=preloads,
-        )
-
-    @property
-    def fit_func(self):
-        return self.fit_interferometer_for_instance
-
-    def stochastic_log_likelihoods_for_instance(self, instance):
-        """
-        Certain `Inversion`'s have stochasticity in their log likelihood estimate.
-
-        For example, the `VoronoiBrightnessImage` pixelization, which changes the likelihood depending on how different
-        KMeans seeds change the pixel-grid.
-
-        A log likelihood cap can be applied to model-fits performed using these `Inversion`'s to improve error and
-        posterior estimates. This log likelihood cap is estimated from a list of stochastic log likelihoods, where
-        these log likelihoods are computed using the same model but with different KMeans seeds.
-
-        This function computes these stochastic log likelihoods by iterating over many model-fits using different
-        KMeans seeds.
-
-        Parameters
-        ----------
-       instance
-            The maximum log likelihood instance of a model that is has finished being fitted to the dataset.
-
-        Returns
-        -------
-        float
-            A log likelihood cap which is applied in a stochastic model-fit to give improved error and posterior
-            estimates.
-        """
-        instance = self.associate_hyper_images(instance=instance)
-        tracer = self.tracer_for_instance(instance=instance)
-
-        if not tracer.has_pixelization:
-            return None
-
-        if not any(
-            [
-                isinstance(pix, aa.pix.VoronoiBrightnessImage)
-                for pix in tracer.pixelization_list
-            ]
-        ):
-            return
-
-        hyper_background_noise = self.hyper_background_noise_for_instance(
-            instance=instance
-        )
-
-        settings_pixelization = (
-            self.settings_pixelization.settings_with_is_stochastic_true()
-        )
-
-        log_evidences = []
-
-        for i in range(self.settings_lens.stochastic_samples):
-
-            try:
-                log_evidence = FitInterferometer(
-                    dataset=self.dataset,
-                    tracer=tracer,
-                    hyper_background_noise=hyper_background_noise,
-                    settings_pixelization=settings_pixelization,
-                    settings_inversion=self.settings_inversion,
-                    preloads=self.preloads,
-                ).log_evidence
-            except (
-                exc.PixelizationException,
-                exc.InversionException,
-                exc.GridException,
-                OverflowError,
-            ) as e:
-                log_evidence = None
-
-            if log_evidence is not None:
-                log_evidences.append(log_evidence)
-
-        return log_evidences
-
-    def visualize(self, paths: af.DirectoryPaths, instance, during_analysis):
-        """
-        Outputs images of the maximum log likelihood model inferred by the model-fit. This function is called
-        throughout the non-linear search at input intervals, and therefore provides on-the-fly visualization of how
-        well the model-fit is going.
-
-        The visualization performed by this function includes:
-
-        - Images of the best-fit `Tracer`, including the images of each of its galaxies.
-
-        - Images of the best-fit `FitInterferometer`, including the model-image, residuals and chi-squared of its fit
-        to the imaging data.
-
-        - The hyper-images of the model-fit showing how the hyper galaxies are used to represent different galaxies in
-        the dataset.
-
-        - If hyper features are used to scale the noise, a `FitInterferometer` with these features turned off may be
-        output, to indicate how much these features are altering the dataset.
-
-        The images output by this function are customized using the file `config/visualize/plots.ini`.
-
-        Parameters
-        ----------
-        paths
-            The PyAutoFit paths object which manages all paths, e.g. where the non-linear search outputs are stored,
-            visualization, and the pickled objects used by the aggregator output by this function.
-        instance
-            An instance of the model that is being fitted to the data by this analysis (whose parameters have been set
-            via a non-linear search).
-        during_analysis
-            If True the visualization is being performed midway through the non-linear search before it is finished,
-            which may change which images are output.
-        """
-        instance = self.associate_hyper_images(instance=instance)
-
-        fit = self.fit_interferometer_for_instance(instance=instance)
-
-        visualizer = VisualizerInterferometer(visualize_path=paths.image_path)
-
-        visualizer.visualize_fit_interferometer(
-            fit=fit, during_analysis=during_analysis
-        )
-        visualizer.visualize_tracer(
-            tracer=fit.tracer, grid=fit.grid, during_analysis=during_analysis
-        )
-        if fit.inversion is not None:
-            visualizer.visualize_inversion(
-                inversion=fit.inversion, during_analysis=during_analysis
-            )
-
-        visualizer.visualize_contribution_maps(tracer=fit.tracer)
-
-        if visualizer.plot_fit_no_hyper:
-            fit = self.fit_interferometer_for_tracer(
-                tracer=fit.tracer,
-                hyper_background_noise=None,
-                use_hyper_scalings=False,
-                preload_overwrite=Preloads(use_w_tilde=False),
-            )
-
-            visualizer.visualize_fit_interferometer(
-                fit=fit, during_analysis=during_analysis, subfolders="fit_no_hyper"
-            )
-
-    def save_results_for_aggregator(
-        self,
-        paths: af.DirectoryPaths,
-        samples: af.OptimizerSamples,
-        model: af.Collection,
-    ):
-        """
-        At the end of a model-fit,  this routine saves attributes of the `Analysis` object to the `pickles`
-        folder such that they can be loaded after the analysis using PyAutoFit's database and aggregator tools.
-
-        For this analysis it outputs the following:
-
-        - The stochastic log likelihoods of a pixelization, provided the pixelization has functionality that can
-        compute likelihoods for different KMeans seeds and grids (e.g. `VoronoiBrightnessImage).
-
-        Parameters
-        ----------
-        paths
-            The PyAutoFit paths object which manages all paths, e.g. where the non-linear search outputs are stored,
-            visualization, and the pickled objects used by the aggregator output by this function.
-        samples
-            A PyAutoFit object which contains the samples of the non-linear search, for example the chains of an MCMC
-            run of samples of the nested sampler.
-        model
-            The PyAutoFit model object, which includes model components representing the galaxies that are fitted to
-            the imaging data.
-        """
-        if conf.instance["general"]["hyper"]["stochastic_outputs"]:
-            self.save_stochastic_outputs(paths=paths, samples=samples)
-
-    def make_result(
-        self, samples: af.PDFSamples, model: af.Collection, search: af.NonLinearSearch
-    ):
-        """
-        After the non-linear search is complete create its `Result`, which includes:
-
-        - The samples of the non-linear search (E.g. MCMC chains, nested sampling samples) which are used to compute
-        the maximum likelihood model, posteriors and other properties.
-
-        - The model used to fit the data, which uses the samples to create specific instances of the model (e.g.
-        an instance of the maximum log likelihood model).
-
-        - The non-linear search used to perform the model fit.
-
-        The `ResultInterferometer` object contains a number of methods which use the above objects to create the max
-        log likelihood `Plane`, `FitInterferometer`, hyper-galaxy images,etc.
-
-        Parameters
-        ----------
-        samples
-            A PyAutoFit object which contains the samples of the non-linear search, for example the chains of an MCMC
-            run of samples of the nested sampler.
-        model
-            The PyAutoFit model object, which includes model components representing the galaxies that are fitted to
-            the imaging data.
-        search
-            The non-linear search used to perform this model-fit.
-
-        Returns
-        -------
-        ResultImaging
-            The result of fitting the model to the imaging dataset, via a non-linear search.
-        """
-        return ResultInterferometer(
-            samples=samples, model=model, analysis=self, search=search
-        )
-
-    def save_attributes_for_aggregator(self, paths: af.DirectoryPaths):
-        """
-        Before the non-linear search begins, this routine saves attributes of the `Analysis` object to the `pickles`
-        folder such that they can be load after the analysis using PyAutoFit's database and aggregator tools.
-
-        For this analysis, it uses the `AnalysisDataset` object's method to output the following:
-
-        - The dataset's data.
-        - The dataset's noise-map.
-        - The settings associated with the dataset.
-        - The settings associated with the inversion.
-        - The settings associated with the pixelization.
-        - The Cosmology.
-        - The hyper dataset's model image and galaxy images, if used.
-
-        This function also outputs attributes specific to an imaging dataset:
-
-       - Its uv-wavelengths
-       - Its real space mask.
-       - The positions of the brightest pixels in the lensed source which are used to discard mass models.
-       - The preloaded image-plane source plane pixelization if used by the analysis. This ensures that differences in
-       the scikit-learn library do not lead to different pixelizations being computed if results are transferred from
-       a HPC to laptop.
-
-        It is common for these attributes to be loaded by many of the template aggregator functions given in the
-        `aggregator` modules. For example, when using the database tools to perform a fit, the default behaviour is for
-        the dataset, settings and other attributes necessary to perform the fit to be loaded via the pickle files
-        output by this function.
-
-        Parameters
-        ----------
-        paths
-            The PyAutoFit paths object which manages all paths, e.g. where the non-linear search outputs are stored,
-            visualization, and the pickled objects used by the aggregator output by this function.
-        """
-        super().save_attributes_for_aggregator(paths=paths)
-
-        paths.save_object("uv_wavelengths", self.dataset.uv_wavelengths)
-        paths.save_object("real_space_mask", self.dataset.real_space_mask)
-        paths.save_object("positions", self.positions)
-        if self.preloads.sparse_image_plane_grid_list_of_planes is not None:
-            paths.save_object(
-                "preload_sparse_grids_of_planes",
-                self.preloads.sparse_image_plane_grid_list_of_planes,
-            )
+from astropy import cosmology as cosmo
+import logging
+import numpy as np
+from typing import Optional
+
+from autoconf import conf
+import autofit as af
+import autoarray as aa
+import autogalaxy as ag
+
+from autolens.lens.model.analysis import AnalysisDataset
+from autolens.lens.model.preloads import Preloads
+from autolens.lens.ray_tracing import Tracer
+from autolens.interferometer.model.result import ResultInterferometer
+from autolens.interferometer.model.visualizer import VisualizerInterferometer
+from autolens.interferometer.fit_interferometer import FitInterferometer
+from autolens.lens.model.settings import SettingsLens
+
+from autolens import exc
+
+logger = logging.getLogger(__name__)
+
+logger.setLevel(level="INFO")
+
+
+class AnalysisInterferometer(AnalysisDataset):
+    def __init__(
+        self,
+        dataset,
+        positions: aa.Grid2DIrregular = None,
+        hyper_dataset_result=None,
+        cosmology=cosmo.Planck15,
+        settings_pixelization=aa.SettingsPixelization(),
+        settings_inversion=aa.SettingsInversion(),
+        settings_lens=SettingsLens(),
+    ):
+        """
+        Analysis classes are used by PyAutoFit to fit a model to a dataset via a non-linear search.
+
+        An Analysis class defines the `log_likelihood_function` which fits the model to the dataset and returns the
+        log likelihood value defining how well the model fitted the data. The Analysis class handles many other tasks,
+        such as visualization, outputting results to hard-disk and storing results in a format that can be loaded after
+        the model-fit is complete using PyAutoFit's database tools.
+
+        This Analysis class is used for all model-fits which fit galaxies (or objects containing galaxies like a
+        `Tracer`) to an interferometer dataset.
+
+        This class stores the settings used to perform the model-fit for certain components of the model (e.g. a
+        pixelization or inversion), the Cosmology used for the analysis and hyper datasets used for certain model
+        classes.
+
+        Parameters
+        ----------
+        dataset
+            The interferometer dataset that the model is fitted too.
+        hyper_dataset_result
+            The hyper-model image and hyper galaxies images of a previous result in a model-fitting pipeline, which are
+            used by certain classes for adapting the analysis to the properties of the dataset.
+        cosmology
+            The Cosmology assumed for this analysis.
+        settings_pixelization
+            settings controlling how a pixelization is fitted for example if a border is used when creating the
+            pixelization.
+        settings_inversion
+            Settings controlling how an inversion is fitted, for example which linear algebra formalism is used.
+        settings_lens
+            Settings controlling the lens calculation, for example how close the lensed source's multiple images have
+            to trace within one another in the source plane for the model to not be discarded.
+        """
+        super().__init__(
+            dataset=dataset,
+            positions=positions,
+            hyper_dataset_result=hyper_dataset_result,
+            cosmology=cosmology,
+            settings_pixelization=settings_pixelization,
+            settings_inversion=settings_inversion,
+            settings_lens=settings_lens,
+        )
+
+        if self.hyper_dataset_result is not None:
+
+            self.set_hyper_dataset(result=self.hyper_dataset_result)
+
+        else:
+
+            self.hyper_galaxy_visibilities_path_dict = None
+            self.hyper_model_visibilities = None
+
+    @property
+    def interferometer(self):
+        return self.dataset
+
+    def modify_before_fit(self, paths: af.DirectoryPaths, model: af.Collection):
+        """
+        PyAutoFit calls this function immediately before the non-linear search begins, therefore it can be used to
+        perform tasks using the final model parameterization.
+
+        This function checks that the hyper-dataset is consistent with previous hyper-datasets if the model-fit is
+        being resumed from a previous run, and it visualizes objects which do not change throughout the model fit
+        like the dataset.
+
+        Parameters
+        ----------
+        paths
+            The PyAutoFit paths object which manages all paths, e.g. where the non-linear search outputs are stored,
+            visualization and the pickled objects used by the aggregator output by this function.
+        model
+            The PyAutoFit model object, which includes model components representing the galaxies that are fitted to
+            the imaging data.
+        """
+        self.check_and_replace_hyper_images(paths=paths)
+
+        if not paths.is_complete:
+
+            visualizer = VisualizerInterferometer(visualize_path=paths.image_path)
+
+            visualizer.visualize_interferometer(interferometer=self.interferometer)
+
+            visualizer.visualize_hyper_images(
+                hyper_galaxy_image_path_dict=self.hyper_galaxy_image_path_dict,
+                hyper_model_image=self.hyper_model_image,
+            )
+
+            logger.info(
+                "PRELOADS - Setting up preloads, may take a few minutes for fits using an inversion."
+            )
+
+            self.set_preloads(paths=paths, model=model)
+
+        return self
+
+    def set_hyper_dataset(self, result):
+        """
+        Using a the result of a previous model-fit, set the hyper-dataset for this analysis. This is used to adapt
+        aspects of the model (e.g. the pixelization, regularization scheme) to the properties of the dataset being
+        fitted.
+
+        This passes the hyper model image and hyper galaxy images of the previous fit. These represent where different
+        galaxies in the dataset are located and thus allows the fit to adapt different aspects of the model to
+        different galaxies in the data.
+
+        It also passes hyper visibilities, which are used to scale the noise of a visibility dataset.
+
+        Parameters
+        ----------
+        result
+            The result of a previous model-fit which contains the model image and model galaxy images of a fit to
+            the dataset, which set up the hyper dataset. These are used by certain classes for adapting the analysis
+            to the properties of the dataset.
+        """
+        super().set_hyper_dataset(result=result)
+
+        self.hyper_model_visibilities = result.hyper_model_visibilities
+        self.hyper_galaxy_visibilities_path_dict = (
+            result.hyper_galaxy_visibilities_path_dict
+        )
+
+    def associate_hyper_visibilities(
+        self, instance: af.ModelInstance
+    ) -> af.ModelInstance:
+        """
+        Using the model visibilities that were set up as the hyper dataset, associate the galaxy images of that result
+        with the galaxies in this model fit.
+
+        Association is performed based on galaxy names, whereby if the name of a galaxy in this search matches the
+        full-path name of galaxies in the hyper dataset the galaxy image is passed.
+
+        If the galaxy collection has a different name then an association is not made.
+
+        For example, `galaxies.lens` will match with:
+            `galaxies.lens`
+        but not with:
+            `galaxies.source`
+
+        Parameters
+        ----------
+        instance
+            An instance of the model that is being fitted to the data by this analysis (whose parameters have been set
+            via a non-linear search), which has 0 or more galaxies in its tree.
+
+        Returns
+        -------
+        instance
+           The input instance with visibilities associated with galaxies where possible.
+        """
+        if self.hyper_galaxy_visibilities_path_dict is not None:
+            for galaxy_path, galaxy in instance.path_instance_tuples_for_class(
+                ag.Galaxy
+            ):
+                if galaxy_path in self.hyper_galaxy_visibilities_path_dict:
+                    galaxy.hyper_model_visibilities = self.hyper_model_visibilities
+                    galaxy.hyper_galaxy_visibilities = self.hyper_galaxy_visibilities_path_dict[
+                        galaxy_path
+                    ]
+
+        return instance
+
+    def log_likelihood_function(self, instance):
+        """
+        Given an instance of the model, where the model parameters are set via a non-linear search, fit the model
+        instance to the interferometer dataset.
+
+        This function returns a log likelihood which is used by the non-linear search to guide the model-fit.
+
+        For this analysis class, this function performs the following steps:
+
+        1) If the analysis has a hyper dataset, associated the model galaxy images of this dataset to the galaxies in
+        the model instance.
+
+        2) Extract attributes which model aspects of the data reductions, like the scaling the background sky
+        and background noise.
+
+        3) Extracts all galaxies from the model instance and set up a `Tracer`, which includes ordering the galaxies
+        by redshift to set up each `Plane`.
+
+        4) Use the `Tracer` and other attributes to create a `FitInterferometer` object, which performs steps such as
+        creating model images of every galaxy in the plane, transforming them to the uv-plane via a Fourier transform
+        and computing residuals, a chi-squared statistic and the log likelihood.
+
+        Certain models will fail to fit the dataset and raise an exception. For example if an `Inversion` is used, the
+        linear algebra calculation may be invalid and raise an Exception. In such circumstances the model is discarded
+        and its likelihood value is passed to the non-linear search in a way that it ignores it (for example, using a
+        value of -1.0e99).
+
+        Parameters
+        ----------
+        instance
+            An instance of the model that is being fitted to the data by this analysis (whose parameters have been set
+            via a non-linear search).
+
+        Returns
+        -------
+        float
+            The log likelihood indicating how well this model instance fitted the interferometer data.
+        """
+        try:
+            return self.fit_interferometer_for_instance(
+                instance=instance
+            ).figure_of_merit
+        except (
+            exc.PixelizationException,
+            exc.InversionException,
+            exc.GridException,
+            ValueError,
+            np.linalg.LinAlgError,
+            OverflowError,
+        ) as e:
+            raise exc.FitException from e
+
+    def fit_interferometer_for_instance(
+        self,
+        instance: af.ModelInstance,
+        use_hyper_scalings: bool = True,
+        preload_overwrite: Optional[Preloads] = None,
+        check_positions: bool = True,
+    ) -> FitInterferometer:
+        """
+        Given a model instance create a `FitInterferometer` object.
+
+        This function is used in the `log_likelihood_function` to fit the model to the interferometer data and compute
+        the log likelihood.
+
+        Parameters
+        ----------
+        instance
+            An instance of the model that is being fitted to the data by this analysis (whose parameters have been set
+            via a non-linear search).
+        use_hyper_scalings
+            If false, the scaling of the background sky and noise are not performed irrespective of the model components
+            themselves.
+        preload_overwrite
+            If a `Preload` object is input this is used instead of the preloads stored as an attribute in the analysis.
+        check_positions
+            Whether the multiple image positions of the lensed source should be checked, i.e. whether they trace
+            within the position threshold of one another in the source plane.
+        profiling_dict
+            A dictionary which times functions called to fit the model to data, for profiling.
+
+        Returns
+        -------
+        FitInterferometer
+            The fit of the plane to the interferometer dataset, which includes the log likelihood.
+        """
+        self.associate_hyper_images(instance=instance)
+        tracer = self.tracer_for_instance(instance=instance)
+
+        if check_positions:
+            self.settings_lens.check_positions_trace_within_threshold_via_tracer(
+                tracer=tracer, positions=self.positions
+            )
+
+        hyper_background_noise = self.hyper_background_noise_for_instance(
+            instance=instance
+        )
+
+        return self.fit_interferometer_for_tracer(
+            tracer=tracer,
+            hyper_background_noise=hyper_background_noise,
+            use_hyper_scalings=use_hyper_scalings,
+        )
+
+    def fit_interferometer_for_tracer(
+        self,
+        tracer: Tracer,
+        hyper_background_noise: Optional[ag.hyper_data.HyperBackgroundNoise],
+        use_hyper_scalings: bool = True,
+        preload_overwrite: Optional[Preloads] = None,
+    ):
+        """
+        Given a `Tracer`, which the analysis constructs from a model instance, create a `FitInterferometer` object.
+
+        This function is used in the `log_likelihood_function` to fit the model to the imaging data and compute the
+        log likelihood.
+
+        Parameters
+        ----------
+        tracer
+            The tracer of galaxies whose ray-traced model images are used to fit the imaging data.
+        hyper_image_sky
+            A model component which scales the background sky level of the data before computing the log likelihood.
+        hyper_background_noise
+            A model component which scales the background noise level of the data before computing the log likelihood.
+        use_hyper_scalings
+            If false, the scaling of the background sky and noise are not performed irrespective of the model components
+            themselves.
+        preload_overwrite
+            If a `Preload` object is input this is used instead of the preloads stored as an attribute in the analysis.
+        profiling_dict
+            A dictionary which times functions called to fit the model to data, for profiling.
+
+        Returns
+        -------
+        FitImaging
+            The fit of the plane to the imaging dataset, which includes the log likelihood.
+        """
+        preloads = self.preloads if preload_overwrite is None else preload_overwrite
+
+        return FitInterferometer(
+            dataset=self.dataset,
+            tracer=tracer,
+            hyper_background_noise=hyper_background_noise,
+            use_hyper_scaling=use_hyper_scalings,
+            settings_pixelization=self.settings_pixelization,
+            settings_inversion=self.settings_inversion,
+            preloads=preloads,
+        )
+
+    @property
+    def fit_func(self):
+        return self.fit_interferometer_for_instance
+
+    def stochastic_log_likelihoods_for_instance(self, instance):
+        """
+        Certain `Inversion`'s have stochasticity in their log likelihood estimate.
+
+        For example, the `VoronoiBrightnessImage` pixelization, which changes the likelihood depending on how different
+        KMeans seeds change the pixel-grid.
+
+        A log likelihood cap can be applied to model-fits performed using these `Inversion`'s to improve error and
+        posterior estimates. This log likelihood cap is estimated from a list of stochastic log likelihoods, where
+        these log likelihoods are computed using the same model but with different KMeans seeds.
+
+        This function computes these stochastic log likelihoods by iterating over many model-fits using different
+        KMeans seeds.
+
+        Parameters
+        ----------
+       instance
+            The maximum log likelihood instance of a model that is has finished being fitted to the dataset.
+
+        Returns
+        -------
+        float
+            A log likelihood cap which is applied in a stochastic model-fit to give improved error and posterior
+            estimates.
+        """
+        instance = self.associate_hyper_images(instance=instance)
+        tracer = self.tracer_for_instance(instance=instance)
+
+        if not tracer.has_pixelization:
+            return None
+
+        if not any(
+            [
+                isinstance(pix, aa.pix.VoronoiBrightnessImage)
+                for pix in tracer.pixelization_list
+            ]
+        ):
+            return
+
+        hyper_background_noise = self.hyper_background_noise_for_instance(
+            instance=instance
+        )
+
+        settings_pixelization = (
+            self.settings_pixelization.settings_with_is_stochastic_true()
+        )
+
+        log_evidences = []
+
+        for i in range(self.settings_lens.stochastic_samples):
+
+            try:
+                log_evidence = FitInterferometer(
+                    dataset=self.dataset,
+                    tracer=tracer,
+                    hyper_background_noise=hyper_background_noise,
+                    settings_pixelization=settings_pixelization,
+                    settings_inversion=self.settings_inversion,
+                    preloads=self.preloads,
+                ).log_evidence
+            except (
+                exc.PixelizationException,
+                exc.InversionException,
+                exc.GridException,
+                OverflowError,
+            ) as e:
+                log_evidence = None
+
+            if log_evidence is not None:
+                log_evidences.append(log_evidence)
+
+        return log_evidences
+
+    def visualize(self, paths: af.DirectoryPaths, instance, during_analysis):
+        """
+        Outputs images of the maximum log likelihood model inferred by the model-fit. This function is called
+        throughout the non-linear search at input intervals, and therefore provides on-the-fly visualization of how
+        well the model-fit is going.
+
+        The visualization performed by this function includes:
+
+        - Images of the best-fit `Tracer`, including the images of each of its galaxies.
+
+        - Images of the best-fit `FitInterferometer`, including the model-image, residuals and chi-squared of its fit
+        to the imaging data.
+
+        - The hyper-images of the model-fit showing how the hyper galaxies are used to represent different galaxies in
+        the dataset.
+
+        - If hyper features are used to scale the noise, a `FitInterferometer` with these features turned off may be
+        output, to indicate how much these features are altering the dataset.
+
+        The images output by this function are customized using the file `config/visualize/plots.ini`.
+
+        Parameters
+        ----------
+        paths
+            The PyAutoFit paths object which manages all paths, e.g. where the non-linear search outputs are stored,
+            visualization, and the pickled objects used by the aggregator output by this function.
+        instance
+            An instance of the model that is being fitted to the data by this analysis (whose parameters have been set
+            via a non-linear search).
+        during_analysis
+            If True the visualization is being performed midway through the non-linear search before it is finished,
+            which may change which images are output.
+        """
+        instance = self.associate_hyper_images(instance=instance)
+
+        fit = self.fit_interferometer_for_instance(instance=instance)
+
+        visualizer = VisualizerInterferometer(visualize_path=paths.image_path)
+
+        visualizer.visualize_fit_interferometer(
+            fit=fit, during_analysis=during_analysis
+        )
+        visualizer.visualize_tracer(
+            tracer=fit.tracer, grid=fit.grid, during_analysis=during_analysis
+        )
+        if fit.inversion is not None:
+            visualizer.visualize_inversion(
+                inversion=fit.inversion, during_analysis=during_analysis
+            )
+
+        visualizer.visualize_contribution_maps(tracer=fit.tracer)
+
+        if visualizer.plot_fit_no_hyper:
+            fit = self.fit_interferometer_for_tracer(
+                tracer=fit.tracer,
+                hyper_background_noise=None,
+                use_hyper_scalings=False,
+                preload_overwrite=Preloads(use_w_tilde=False),
+            )
+
+            visualizer.visualize_fit_interferometer(
+                fit=fit, during_analysis=during_analysis, subfolders="fit_no_hyper"
+            )
+
+    def save_results_for_aggregator(
+        self,
+        paths: af.DirectoryPaths,
+        samples: af.OptimizerSamples,
+        model: af.Collection,
+    ):
+        """
+        At the end of a model-fit,  this routine saves attributes of the `Analysis` object to the `pickles`
+        folder such that they can be loaded after the analysis using PyAutoFit's database and aggregator tools.
+
+        For this analysis it outputs the following:
+
+        - The stochastic log likelihoods of a pixelization, provided the pixelization has functionality that can
+        compute likelihoods for different KMeans seeds and grids (e.g. `VoronoiBrightnessImage).
+
+        Parameters
+        ----------
+        paths
+            The PyAutoFit paths object which manages all paths, e.g. where the non-linear search outputs are stored,
+            visualization, and the pickled objects used by the aggregator output by this function.
+        samples
+            A PyAutoFit object which contains the samples of the non-linear search, for example the chains of an MCMC
+            run of samples of the nested sampler.
+        model
+            The PyAutoFit model object, which includes model components representing the galaxies that are fitted to
+            the imaging data.
+        """
+        if conf.instance["general"]["hyper"]["stochastic_outputs"]:
+            self.save_stochastic_outputs(paths=paths, samples=samples)
+
+    def make_result(
+        self, samples: af.PDFSamples, model: af.Collection, search: af.NonLinearSearch
+    ):
+        """
+        After the non-linear search is complete create its `Result`, which includes:
+
+        - The samples of the non-linear search (E.g. MCMC chains, nested sampling samples) which are used to compute
+        the maximum likelihood model, posteriors and other properties.
+
+        - The model used to fit the data, which uses the samples to create specific instances of the model (e.g.
+        an instance of the maximum log likelihood model).
+
+        - The non-linear search used to perform the model fit.
+
+        The `ResultInterferometer` object contains a number of methods which use the above objects to create the max
+        log likelihood `Plane`, `FitInterferometer`, hyper-galaxy images,etc.
+
+        Parameters
+        ----------
+        samples
+            A PyAutoFit object which contains the samples of the non-linear search, for example the chains of an MCMC
+            run of samples of the nested sampler.
+        model
+            The PyAutoFit model object, which includes model components representing the galaxies that are fitted to
+            the imaging data.
+        search
+            The non-linear search used to perform this model-fit.
+
+        Returns
+        -------
+        ResultImaging
+            The result of fitting the model to the imaging dataset, via a non-linear search.
+        """
+        return ResultInterferometer(
+            samples=samples, model=model, analysis=self, search=search
+        )
+
+    def save_attributes_for_aggregator(self, paths: af.DirectoryPaths):
+        """
+        Before the non-linear search begins, this routine saves attributes of the `Analysis` object to the `pickles`
+        folder such that they can be load after the analysis using PyAutoFit's database and aggregator tools.
+
+        For this analysis, it uses the `AnalysisDataset` object's method to output the following:
+
+        - The dataset's data.
+        - The dataset's noise-map.
+        - The settings associated with the dataset.
+        - The settings associated with the inversion.
+        - The settings associated with the pixelization.
+        - The Cosmology.
+        - The hyper dataset's model image and galaxy images, if used.
+
+        This function also outputs attributes specific to an imaging dataset:
+
+       - Its uv-wavelengths
+       - Its real space mask.
+       - The positions of the brightest pixels in the lensed source which are used to discard mass models.
+       - The preloaded image-plane source plane pixelization if used by the analysis. This ensures that differences in
+       the scikit-learn library do not lead to different pixelizations being computed if results are transferred from
+       a HPC to laptop.
+
+        It is common for these attributes to be loaded by many of the template aggregator functions given in the
+        `aggregator` modules. For example, when using the database tools to perform a fit, the default behaviour is for
+        the dataset, settings and other attributes necessary to perform the fit to be loaded via the pickle files
+        output by this function.
+
+        Parameters
+        ----------
+        paths
+            The PyAutoFit paths object which manages all paths, e.g. where the non-linear search outputs are stored,
+            visualization, and the pickled objects used by the aggregator output by this function.
+        """
+        super().save_attributes_for_aggregator(paths=paths)
+
+        paths.save_object("uv_wavelengths", self.dataset.uv_wavelengths)
+        paths.save_object("real_space_mask", self.dataset.real_space_mask)
+        paths.save_object("positions", self.positions)
+        if self.preloads.sparse_image_plane_grid_list_of_planes is not None:
+            paths.save_object(
+                "preload_sparse_grids_of_planes",
+                self.preloads.sparse_image_plane_grid_list_of_planes,
+            )