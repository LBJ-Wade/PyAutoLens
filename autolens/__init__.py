--- conflicted
+++ resolved
@@ -68,8 +68,4 @@
 from autolens.pipeline import pipeline_settings
 from autolens import plot
 
-<<<<<<< HEAD
-__version__ = "0.35.2"
-=======
-__version__ = '0.35.3'
->>>>>>> 7af4b88a
+__version__ = '0.35.3'