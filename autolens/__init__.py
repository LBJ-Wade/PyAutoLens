<<<<<<< HEAD
__version__ = '0.4.3.6'
=======
__version__ = '0.5.3'
>>>>>>> b22f01a4
<|MERGE_RESOLUTION|>--- conflicted
+++ resolved
@@ -1,5 +1 @@
-<<<<<<< HEAD
-__version__ = '0.4.3.6'
-=======
-__version__ = '0.5.3'
->>>>>>> b22f01a4
+__version__ = '0.5.3'