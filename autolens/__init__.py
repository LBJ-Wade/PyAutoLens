--- conflicted
+++ resolved
@@ -64,8 +64,4 @@
 from .pipeline.phase.phase_galaxy import PhaseGalaxy
 from .pipeline.pipeline import PipelineDataset, PipelinePositions
 
-<<<<<<< HEAD
-__version__ = "1.1.4"
-=======
-__version__ = '1.2.0'
->>>>>>> 1edfb17e
+__version__ = '1.2.0'