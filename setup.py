from codecs import open
from os.path import abspath, dirname, join
from subprocess import call

from setuptools import Command, find_packages, setup

from autolens import __version__

this_dir = abspath(dirname(__file__))
with open(join(this_dir, 'README.md'), encoding='utf-8') as file:
    long_description = file.read()


class RunTests(Command):
    """Run all tests."""
    description = 'run tests'
    user_options = []

    def initialize_options(self):
        pass

    def finalize_options(self):
        pass

    def run(self):
        """Run all tests!"""
        errno = call(['py.test', '--cov=autolens', '--cov-report=term-missing'])
        raise SystemExit(errno)


setup(
    name='autolens',
    version=__version__,
    description='Automated Strong Gravitational Lens Modeling',
    long_description=long_description,
    long_description_content_type='text/markdown',
    url='https://github.com/Jammy2211/PyAutoLens',
    author='James Nightingale and Richard Hayes',
    author_email='james.w.nightingale@durham.ac.uk',
    include_package_data=True,
    license='MIT License',
    classifiers=[
        'Intended Audience :: Science/Research',
        'Topic :: Scientific/Engineering :: Physics',
        'License :: OSI Approved :: MIT License',
        'Natural Language :: English',
        'Operating System :: OS Independent',
        'Programming Language :: Python :: 3',
        'Programming Language :: Python :: 3.2',
        'Programming Language :: Python :: 3.3',
        'Programming Language :: Python :: 3.4',
        'Programming Language :: Python :: 3.5',
        'Programming Language :: Python :: 3.6',
        'Programming Language :: Python :: 3.7'
    ],
    keywords='cli',
    packages=find_packages(exclude=['docs', 'tests*', 'workspace', 'workspace_jam']),
    install_requires=['docopt',
                      'numpy==1.16.2',
                      'astropy',
                      'scipy==1.2.0',
                      'GetDist',
                      'pymultinest',
                      'scikit-learn',
                      'scikit-image==0.14.2',
                      'numba',
                      'matplotlib==3.0.3',
                      'colorama',
<<<<<<< HEAD
                      'autofit==0.22.6',
=======
                      'autofit==0.23.0',
>>>>>>> 80af143f
                      'Cython==0.28.0',
                      'pyquad'
                      ],
    extras_require={
        'test': ['coverage', 'pytest', 'pytest-cov'],
    },
    entry_points={
        'console_scripts': [
            'autolens=autolens.cli:main',
        ],
    },
    cmdclass={'test': RunTests},
)<|MERGE_RESOLUTION|>--- conflicted
+++ resolved
@@ -66,11 +66,7 @@
                       'numba',
                       'matplotlib==3.0.3',
                       'colorama',
-<<<<<<< HEAD
-                      'autofit==0.22.6',
-=======
                       'autofit==0.23.0',
->>>>>>> 80af143f
                       'Cython==0.28.0',
                       'pyquad'
                       ],
