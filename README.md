# PyAutoLens

PyAutoLens makes it simple to model strong gravitational lenses. It is based on the following papers:

https://arxiv.org/abs/1412.7436<br/>
https://arxiv.org/abs/1708.07377

## SLACK

We're building a PyAutoLens community on SLACK, so you should contact us on our [SLACK channel](https://pyautolens.slack.com/) before getting started with PyAutoLens. Here, I can introduce you to the community, give you the latest update on the software and discuss how best to use PyAutoLens for your science case.

Unfortunately, SLACK is invitation-only, so first send me an [email](https://github.com/Jammy2211) requesting an invite.

## Installation

AutoLens requires [PyMultiNest](http://johannesbuchner.github.io/pymultinest-tutorial/install.html) and [Numba](https://github.com/numba/numba).

```
$ pip install autolens
```

Known issues with the installation can be found in the file [INSTALL.notes](https://github.com/Jammy2211/PyAutoLens/blob/master/INSTALL.notes)

<<<<<<< HEAD
=======
A workspace with configuration, examples and tutorials can be downloaded [here](https://drive.google.com/open?id=1QOwXBy2CFmdngN35tjQ4AsoiEHKWpoHR).


>>>>>>> 77364db1
## Installation with Docker

An easy alternative is to install AutoLens using Docker. It makes installation easier by containerising the project.

If you don't have Docker then you can install it by following the guide [here](https://docs.docker.com/install/).

Once you have Docker installed you can download the AutoLens Docker project with the command:

```
docker pull rhayes777/autolens
```

This command can also be used to update the project.

The project can be run using:

```
docker run -it -e LOCAL_USER_ID=`id -u $USER` -h autolens -p 8888:8888 -p 6006:6006 -v $HOME/autolens_workspace:/home/user/workspace rhayes777/autolens
```

Once the project is running Docker will provide you with a URL. Copy and paste this URL into your browser, making sure you replace '(PyAutoLens or 127.0.0.1)' with '127.0.0.1'. This will bring up a Jupyter notebook including the 'howtolens' directory which is full of tutorials.

Any changes you make inside the Docker workspace will be saved in the autolens_workspace in your home directory.

## Python Example

With PyAutoLens, you can begin modeling a lens in just a couple of minutes. The example below demonstrates a simple analysis which fits a lens galaxy's light, mass and a source galaxy.

```python
from autolens.pipeline import phase as ph
from autolens.autofit import non_linear as nl
from autolens.lensing import galaxy_model as gm
from autolens.imaging import image as im
from autolens.profiles import light_profiles as lp
from autolens.profiles import mass_profiles as mp
from autolens.plotting import fitting_plotters
import os

# In this example, we'll generate a phase which fits a lens + source plane system.

# First, lets setup the path to this script so we can easily load the example data.
path = "{}".format(os.path.dirname(os.path.realpath(__file__)))

# Now, load the image, noise-map and PSF from the 'data' folder.
image = im.load_imaging_from_path(image_path=path + '/data/image.fits',
                                  noise_map_path=path + '/data/noise_maps.fits',
                                  psf_path=path + '/data/psf.fits', pixel_scale=0.1)

# We're going to model our lens galaxy using a light profile (an elliptical Sersic) and mass profile
# (a singular isothermal sphere). We load these profiles from the 'light_profile (lp)' and 'mass_profile (mp)'
# modules (check out the source code to see all the profiles that are available).

# To setup our model galaxies, we use the 'galaxy_model' module and GalaxyModel class. 
# A GalaxyModel represents a galaxy where the parameters of its associated profiles are 
# variable and fitted for by the analysis.
lens_galaxy_model = gm.GalaxyModel(light=lp.AbstractEllipticalSersic, mass=mp.EllipticalIsothermal)
source_galaxy_model = gm.GalaxyModel(light=lp.AbstractEllipticalSersic)

# To perform the analysis, we set up a phase using the 'phase' module (imported as 'ph').
# A phase takes our galaxy models and fits their parameters using a non-linear search (in this case, MultiNest).
phase = ph.LensSourcePlanePhase(lens_galaxies=[lens_galaxy_model], source_galaxies=[source_galaxy_model],
                                optimizer_class=nl.MultiNest, phase_name='phase_example')

# We run the phase on the image, print the results and plot the fit.
results = phase.run(image)
print(results)
fitting_plotters.plot_fitting_subplot(fit=results.fit)

```
## Advanced Lens Modeling

The example above shows the simplest analysis one can perform in PyAutoLens. PyAutoLens's advanced modeling features include:

- **Pipelines** - build automated analysis pipelines to fit complex lens models to large samples of strong lenses.
- **Inversions** - Reconstruct complex source galaxy morphologies on a variety of pixel-grids.
- **Adaption** - (November 2018) - Adapt the lensing analysis to the features of the observed strong lens imaging.
- **Multi-Plane** - (December 2018) Model multi-plane lenses, including systems with multiple lensed source galaxies.

## HowToLens

Detailed tutorials demonstrating how to use PyAutoLens can be found in the 'howtolens' folder:

- **Introduction** - How to use PyAutolens, familiarizing you with the interface and project structure.
- **Lens Modeling** - How to model strong lenses, including a primer on Bayesian non-linear analysis.
- **Pipelines** - How to build pipelines and tailor them to your own science case.
- **Inversions** - How to perform pixelized reconstructions of the source-galaxy.

## Support & Discussion

If you're having difficulty with installation, lens modeling, or just want a chat, feel free to message us on our [SLACK channel](https://pyautolens.slack.com/).

## Contributing

If you have any suggestions or would like to contribute please get in touch.<|MERGE_RESOLUTION|>--- conflicted
+++ resolved
@@ -21,12 +21,9 @@
 
 Known issues with the installation can be found in the file [INSTALL.notes](https://github.com/Jammy2211/PyAutoLens/blob/master/INSTALL.notes)
 
-<<<<<<< HEAD
-=======
 A workspace with configuration, examples and tutorials can be downloaded [here](https://drive.google.com/open?id=1QOwXBy2CFmdngN35tjQ4AsoiEHKWpoHR).
 
 
->>>>>>> 77364db1
 ## Installation with Docker
 
 An easy alternative is to install AutoLens using Docker. It makes installation easier by containerising the project.
